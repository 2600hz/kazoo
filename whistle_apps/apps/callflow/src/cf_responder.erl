--- conflicted
+++ resolved
@@ -208,13 +208,9 @@
 process_req({<<"configuration">>, <<"doc_edited">>}, JObj, _) ->
     Id = wh_json:get_value(<<"ID">>, JObj),
     AccountId = wh_json:get_value(<<"Account-ID">>, JObj),
-<<<<<<< HEAD
-    Doc = wh_json:set_value(<<"_id">>, Id, wh_json:get_value(<<"Doc">>, JObj, ?EMPTY_JSON_OBJECT)),
-=======
     Generators = [fun(J) -> wh_json:set_value(<<"_id">>, Id, J) end,
                   fun(J) -> wh_json:set_value(<<"pvt_account_id">>, AccountId, J) end],
     Doc = lists:foldr(fun(Fun, J) -> Fun(J) end, wh_json:get_value(<<"Doc">>, JObj, ?EMPTY_JSON_OBJECT), Generators),
->>>>>>> ba71177b
     Cached = wh_cache:filter(fun({cf_flow, _, AccntId}, V) when AccntId =:= AccountId ->
                                        Id =:= wh_json:get_value(<<"_id">>, V);
                                (_, _) ->
