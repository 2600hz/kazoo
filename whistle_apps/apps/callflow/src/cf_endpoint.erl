%%%-------------------------------------------------------------------
%%% @author Karl Anderson <karl@2600hz.org>
%%% @copyright (C) 2011, VoIP INC
%%% @doc
%%%
%%% @end
%%% Created : 6 May 2011 by Karl Anderson <karl@2600hz.org>
%%%-------------------------------------------------------------------
-module(cf_endpoint).

-include("callflow.hrl").

-export([build/2, build/3]).
-export([get/2]).

-define(NON_DIRECT_MODULES, [cf_ring_group, acdc_util]).

%%--------------------------------------------------------------------
%% @public
%% @doc
%% Creates one or more whistle API endpoints for use in a bridge string.
%% Takes into account settings on the callflow, the endpoint, call
%% forwarding, and ringtones.  More functionality to come, but as it is
%% added it will be implicit in all functions that 'ring an endpoing'
%% like devices, ring groups, and resources.
%% @end
%%--------------------------------------------------------------------
-type build_errors() :: 'db_not_reachable' | 'disabled' | 'endpoint_called_self' | 'endpoint_id_undefined' | 'invalid_endpoint_id' | 'not_found' | 'owner_called_self'.

-spec build/2 :: ('undefined' | ne_binary() | wh_json:json_object(), whapps_call:call()) -> {'ok', wh_json:json_objects()} |
                                                                                            {'error', build_errors()}.
-spec build/3 :: ('undefined' | ne_binary() | wh_json:json_object(), 'undefined' | wh_json:json_object(), whapps_call:call()) -> {'ok', wh_json:json_objects()} |
                                                                                                                                 {'error', build_errors()}.
build(EndpointId, Call) ->
    build(EndpointId, wh_json:new(), Call).

build(undefined, _Properties, _Call) ->
    {error, endpoint_id_undefined};
build(EndpointId, undefined, Call) ->
    build(EndpointId, wh_json:new(), Call);
build(EndpointId, Properties, Call) when is_binary(EndpointId) ->
    case ?MODULE:get(EndpointId, Call) of
        {ok, Endpoint} ->
            case wh_json:is_false(<<"enabled">>, Endpoint) of
                true -> {error, disabled};
                false ->
                    build(Endpoint, Properties, Call)
            end;
        {error, _}=E ->
            E
    end;
build(Endpoint, Properties, Call) ->
    OwnerId = whapps_call:kvs_fetch(owner_id, Call),
    AuthorizingId = whapps_call:authorizing_id(Call),
    EndpointId = wh_json:get_value(<<"_id">>, Endpoint),
    EndpointOwnerId = wh_json:get_value(<<"owner_id">>, Endpoint),
    CanCallSelf = wh_json:is_true(<<"can_call_self">>, Properties),
    case {EndpointId, EndpointOwnerId, CanCallSelf} of
        {_, _, true} -> 
            create_endpoints(Endpoint, Properties, Call);
        {AuthorizingId, _, false} when is_binary(AuthorizingId) -> 
            {error, endpoint_called_self};
        {_, OwnerId, false} when is_binary(OwnerId) -> 
            {error, owner_called_self};
        {_, _, false} -> 
            create_endpoints(Endpoint, Properties, Call)
    end.


%%--------------------------------------------------------------------
%% @public
%% @doc
%% creates the actual endpoint json objects for use in the whistle
%% bridge API.
%% @end
%%--------------------------------------------------------------------
-spec create_endpoints/3 :: (wh_json:json_object(), wh_json:json_object(), whapps_call:call()) -> {'ok', wh_json:json_objects()} |
                                                                                                  {'error', 'no_endpoints'}.

create_endpoints(Endpoint, Properties, Call) ->
    Fwd = cf_attributes:call_forward(Endpoint, Call),
    Substitue = wh_json:is_false(<<"substitute">>, Fwd),
    IgnoreFwd = wh_json:is_true(<<"direct_calls_only">>, Fwd) 
        andalso lists:member(wh_json:get_value(<<"source">>, Properties), ?NON_DIRECT_MODULES),
    Endpoints = case {IgnoreFwd, Substitue, Fwd} of
                    %% if the call forward object is undefined then there is no fwd'n
                    {_, _, undefined} ->
                        lager:debug("callfwd is undefined, try creating sip endpoint"),
                        [catch(create_sip_endpoint(Endpoint, Properties, Call))];
                    %% if ignore ring groups is true and susbtitues is true (hence false via is_false)
                    %% then there are no endpoints to ring
                    {true, false, _} ->
                        lager:debug("no endpoints to ring"),
                        [];
                    %% if ignore ring groups is true and susbtitues is false (hence true via is_false)
                    %% then try to ring just the device
                    {true, true, _} ->
                        lager:debug("trying to ring just the device"),
                        [catch(create_sip_endpoint(Endpoint, Properties, Call))];
           
<<<<<<< HEAD
         %% if we are not ignoring ring groups and and substitute is not set to false
=======
                    %% if we are not ignoring ring groups and and substitute is not set to false
>>>>>>> 61d9d732
                    %% (hence false via is_false) then only ring the fwd'd number
                    {false, false, _} ->
                        lager:debug("trying to ring the fwd number in ring group"),
                        [catch(create_call_fwd_endpoint(Endpoint, Properties, Fwd, Call))];
                    %% if we are not ignoring ring groups and and substitute is set to false
                    %% (hence true via is_false) then only ring the fwd'd number
                    {false, true, _} ->
                        lager:debug("trying to ring the fwd number only"),
                        [catch(create_call_fwd_endpoint(Endpoint, Properties, Fwd, Call))
                         ,catch(create_sip_endpoint(Endpoint, Properties, Call))]
                end,
    case lists:filter(fun wh_json:is_json_object/1, Endpoints) of
        [] ->
            {error, no_endpoints};
        Else ->
            {ok, Else}
    end.

%%--------------------------------------------------------------------
%% @public
%% @doc
%% Fetches a endpoint defintion from the database or cache
%% @end
%%--------------------------------------------------------------------
-spec get/2 :: ('undefined' | ne_binary(), whapps_call:call()) -> {'ok', wh_json:json_object()} | {'error', term()}.
get(undefined, _Call) ->
    {error, invalid_endpoint_id};
get(EndpointId, Call) ->
    AccountDb = whapps_call:account_db(Call),
    case wh_cache:peek({?MODULE, AccountDb, EndpointId}) of
        {ok, _}=Ok ->
            Ok;
        {error, not_found} ->
            case couch_mgr:open_doc(AccountDb, EndpointId) of
                {ok, JObj}=OK ->
                    wh_cache:store({?MODULE, AccountDb, EndpointId}, JObj, 300),
                    OK;
                {error, R}=E ->
                    lager:debug("unable to fetch endpoint ~s: ~p", [EndpointId, R]),
                    E
            end
    end.

%%--------------------------------------------------------------------
%% @private
%% @doc
%% Creates the whistle API endpoint for a bridge call command. This
%% endpoint is comprised of the endpoint definition (commonally a
%% device) and the properties of this endpoint in the callflow.
%% @end
%%--------------------------------------------------------------------
-spec create_sip_endpoint/3 :: (wh_json:json_object(), wh_json:json_object(), whapps_call:call()) -> wh_json:json_object().
create_sip_endpoint(Endpoint, Properties, Call) ->
    CIDName = whapps_call:caller_id_name(Call),
    CIDNum = whapps_call:caller_id_number(Call),
    {CalleeNum, CalleeName} = cf_attributes:callee_id(Endpoint, Call),
    {IntCIDNumber, IntCIDName} = case cf_attributes:caller_id(<<"internal">>, Call) of
                                     %% if both the internal name and number are the same as the current
                                     %% caller id then leave it alone
                                     {CIDNum, CIDName} -> {undefined, undefined};
                                     %% if both the internal name is the same as the current
                                     %% caller id then leave it alone
                                     {AltCIDNum, CIDName} -> {AltCIDNum, undefined};
                                     %% if both the internal number is the same as the current
                                     %% caller id then leave it alone
                                     {CIDNum, AltCIDName} -> {undefined, AltCIDName};
                                     %% if both the internal number and name are different, use them!
                                     {AltCIDNum, AltCIDName} -> {AltCIDNum, AltCIDName}
                                 end,

    Prop = [{<<"Invite-Format">>, wh_json:get_value([<<"sip">>, <<"invite_format">>], Endpoint, <<"username">>)}
            ,{<<"To-User">>, wh_json:get_value([<<"sip">>, <<"username">>], Endpoint)}
            ,{<<"To-Realm">>, cf_util:get_sip_realm(Endpoint, whapps_call:account_id(Call))}
            ,{<<"To-DID">>, wh_json:get_value([<<"sip">>, <<"number">>], Endpoint, whapps_call:request_user(Call))}
            ,{<<"Route">>, wh_json:get_value([<<"sip">>, <<"route">>], Endpoint)}
            ,{<<"Outgoing-Caller-ID-Number">>, IntCIDNumber}
            ,{<<"Outgoing-Caller-ID-Name">>, IntCIDName}
            ,{<<"Callee-ID-Number">>, CalleeNum}
            ,{<<"Callee-ID-Name">>, CalleeName}
            ,{<<"Ignore-Early-Media">>, wh_json:get_binary_boolean([<<"media">>, <<"ignore_early_media">>], Endpoint)}
            ,{<<"Bypass-Media">>, wh_json:get_binary_boolean([<<"media">>, <<"bypass_media">>], Endpoint)}
            ,{<<"Endpoint-Progress-Timeout">>, wh_json:get_binary_value([<<"media">>, <<"progress_timeout">>], Endpoint)}
            ,{<<"Endpoint-Timeout">>, wh_json:get_binary_value(<<"timeout">>, Properties)}
            ,{<<"Endpoint-Delay">>, wh_json:get_binary_value(<<"delay">>, Properties)}
            ,{<<"Codecs">>, cf_attributes:media_attributes(Endpoint, <<"codecs">>, Call)}
            ,{<<"Hold-Media">>, cf_attributes:moh_attributes(Endpoint, <<"media_id">>, Call)}
            ,{<<"Presence-ID">>, cf_attributes:presence_id(Endpoint, Call)}
            ,{<<"SIP-Headers">>, generate_sip_headers(Endpoint, Call)}
            ,{<<"Custom-Channel-Vars">>, generate_ccvs(Endpoint, Call)}
           ],
    wh_json:from_list([ KV || {_, V}=KV <- Prop, V =/= undefined ]).

%%--------------------------------------------------------------------
%% @private
%% @doc
%% Creates the whistle API endpoint for a bridge call command when
%% the deivce (or owner) has forwarded their phone.  This endpoint
%% is comprised of a route based on CallFwd, the relevant settings
%% from the actuall endpoint, and the properties of this endpoint in
%% the callflow.
%% @end
%%--------------------------------------------------------------------
-spec create_call_fwd_endpoint/4 :: (wh_json:json_object(), wh_json:json_object(), wh_json:json_object(), whapps_call:call()) -> wh_json:json_object().
create_call_fwd_endpoint(Endpoint, Properties, CallFwd, Call) ->
    lager:debug("call forwarding endpoint to ~s", [wh_json:get_value(<<"number">>, CallFwd)]),
    IgnoreEarlyMedia = case wh_json:is_true(<<"require_keypress">>, CallFwd)
                           orelse not wh_json:is_true(<<"substitute">>, CallFwd) of
                           true -> <<"true">>;
                           false -> wh_json:get_binary_boolean(<<"ignore_early_media">>, CallFwd)
                       end,
    Prop = [{<<"Invite-Format">>, <<"route">>}
            ,{<<"To-DID">>, wh_json:get_value(<<"number">>, Endpoint, whapps_call:request_user(Call))}
            ,{<<"Route">>, <<"loopback/", (wh_json:get_value(<<"number">>, CallFwd, <<"unknown">>))/binary>>}
            ,{<<"Ignore-Early-Media">>, IgnoreEarlyMedia}
            ,{<<"Bypass-Media">>, <<"false">>}
            ,{<<"Endpoint-Leg-Timeout">>, wh_json:get_binary_value(<<"timeout">>, Properties)}
            ,{<<"Endpoint-Leg-Delay">>, wh_json:get_binary_value(<<"delay">>, Properties)}
            ,{<<"Presence-ID">>, cf_attributes:presence_id(Endpoint, Call)}
            ,{<<"SIP-Headers">>, generate_sip_headers(Endpoint, Call)}
            ,{<<"Custom-Channel-Vars">>, generate_ccvs(Endpoint, Call, CallFwd)}
           ],
    wh_json:from_list([ KV || {_, V}=KV <- Prop, V =/= undefined ]).

%%--------------------------------------------------------------------
%% @private
%% @doc
%% This function will return the sip headers that should be set for
%% the endpoint
%% @end
%%--------------------------------------------------------------------
generate_sip_headers(Endpoint, Call) ->
    Inception = whapps_call:inception(Call),
    HeaderFuns = [fun(J) ->
                          case wh_json:get_value([<<"sip">>, <<"custom_sip_headers">>], Endpoint) of
                              undefined -> J;
                              CustomHeaders ->
                                  wh_json:merge_jobjs(CustomHeaders, J)
                          end
                  end
                  ,fun(J) when Inception =:= <<"off-net">> ->
                           case wh_json:get_value([<<"ringtones">>, <<"external">>], Endpoint) of
                               undefined -> J;
                               Ringtone ->
                                   wh_json:set_value(<<"Alert-Info">>, Ringtone, J)
                           end;
                      (J) ->
                           case wh_json:get_value([<<"ringtones">>, <<"internal">>], Endpoint) of
                               undefined -> J;
                               Ringtone ->
                                   wh_json:set_value(<<"Alert-Info">>, Ringtone, J)
                           end
                   end
                 ],
    lists:foldr(fun(F, JObj) -> F(JObj) end, wh_json:new(), HeaderFuns).

%%--------------------------------------------------------------------
%% @private
%% @doc
%% This function will return the custom channel vars that should be
%% set for this endpoint depending on its settings, and the current
%% call.
%% @end
%%--------------------------------------------------------------------
-spec generate_ccvs/2 :: (wh_json:json_object(), whapps_call:call()) -> wh_json:json_object().
-spec generate_ccvs/3 :: (wh_json:json_object(), whapps_call:call(), 'undefined' | wh_json:json_object()) -> wh_json:json_object().

generate_ccvs(Endpoint, Call) ->
    generate_ccvs(Endpoint, Call, undefined).
generate_ccvs(Endpoint, Call, CallFwd) ->
    CCVFuns = [fun(J) ->
                       case wh_json:is_true(<<"keep_caller_id">>, CallFwd) of
                           false -> J;
                           true ->
                                lager:debug("call forwarding configured to keep the caller id"),
                               wh_json:set_value(<<"Retain-CID">>, <<"true">>, J)
                       end
               end
               ,fun(J) ->
                        case wh_json:get_value(<<"_id">>, Endpoint) of
                            undefined -> J;
                            EndpointId ->
                                wh_json:set_value(<<"Authorizing-ID">>, EndpointId, J)
                        end
                end
               ,fun(J) ->
                        case wh_json:get_value(<<"owner_id">>, Endpoint) of
                            undefined -> J;
                            OwnerId ->
                                wh_json:set_value(<<"Owner-ID">>, OwnerId, J)
                        end
                end
               ,fun(J) ->
                        case wh_json:get_value(<<"pvt_account_id">>, Endpoint) of
                            undefined ->
                                wh_json:set_value(<<"Account-ID">>, whapps_call:account_id(Call), J);
                            PvtAccountId ->
                                wh_json:set_value(<<"Account-ID">>, PvtAccountId, J)
                        end
                end
               ,fun(J) ->
                        case CallFwd of
                            undefined -> J;
                            _ ->
                                wh_json:set_values([{<<"Call-Forward">>, <<"true">>}
                                                    ,{<<"Authorizing-Type">>, <<"device">>}
                                                   ], J)
                        end
                end
               ,fun(J) ->
                        case wh_json:is_true(<<"require_keypress">>, CallFwd) of
                            false -> J;
                            _ ->
                                lager:debug("call forwarding configured to require key press"),
                                Confirm = [{<<"Confirm-Key">>, <<"1">>}
                                           ,{<<"Confirm-Cancel-Timeout">>, <<"2">>}
                                           ,{<<"Confirm-File">>, ?CONFIRM_FILE}],
                                wh_json:merge_jobjs(wh_json:from_list(Confirm), J)
                        end
                end
               ,fun(J) ->
                       case wh_json:is_false([<<"media">>, <<"fax">>, <<"option">>], Endpoint) of
                           true -> J;
                           false -> wh_json:set_value(<<"Fax-Enabled">>, <<"true">>, J)
                       end
               end
               ,fun(J) ->
                        case wh_json:get_value(<<"pvt_type">>, Endpoint) of
                            <<"device">> ->
                                lager:debug("setting inherit_codec"),
                                wh_json:set_value(<<"Inherit-Codec">>, <<"true">>, J);
                            false -> J
                        end
                end
              ],
    lists:foldr(fun(F, J) -> F(J) end, wh_json:new(), CCVFuns).<|MERGE_RESOLUTION|>--- conflicted
+++ resolved
@@ -98,11 +98,7 @@
                         lager:debug("trying to ring just the device"),
                         [catch(create_sip_endpoint(Endpoint, Properties, Call))];
            
-<<<<<<< HEAD
-         %% if we are not ignoring ring groups and and substitute is not set to false
-=======
                     %% if we are not ignoring ring groups and and substitute is not set to false
->>>>>>> 61d9d732
                     %% (hence false via is_false) then only ring the fwd'd number
                     {false, false, _} ->
                         lager:debug("trying to ring the fwd number in ring group"),
