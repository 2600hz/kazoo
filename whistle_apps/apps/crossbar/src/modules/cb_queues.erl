--- conflicted
+++ resolved
@@ -338,23 +338,9 @@
 %%
 %% @end
 %%--------------------------------------------------------------------
-<<<<<<< HEAD
--spec update/2 :: (ne_binary(), #cb_context{}) -> #cb_context{}.
-update(Id, #cb_context{req_data=Data}=Context) ->
-    case wh_json_validator:is_valid(Data, <<"queues">>) of
-        {fail, Errors} ->
-            crossbar_util:response_invalid_data(Errors, Context);
-        {pass, JObj} ->
-            {JObj1, _} = lists:foldr(fun(F, {J, C}) ->
-                                             {F(J, C), C}
-                                     end, {JObj, Context}, ?PVT_FUNS),
-            crossbar_doc:load_merge(Id, JObj1, Context)
-    end.
-
 -spec fetch_all_queue_stats/1 :: (#cb_context{}) -> #cb_context{}.
 -spec fetch_all_queue_stats/2 :: (#cb_context{}, 'history' | 'realtime') -> #cb_context{}.
-=======
->>>>>>> f0b091cc
+
 fetch_all_queue_stats(Context) ->
     fetch_all_queue_stats(Context, history).
 fetch_all_queue_stats(Context, history) ->
