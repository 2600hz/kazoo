%%%-------------------------------------------------------------------
%%% @author James Aimonetti <james@2600hz.org>
%%% @copyright (C) 2011, VoIP INC
%%% @doc
%%% Listener for authn_req, reg_success, and reg_query AMQP requests
%%% @end
%%% Created : 13 Jan 2011 by James Aimonetti <james@2600hz.org>
%%%-------------------------------------------------------------------
-module(registrar_listener).

-behaviour(gen_listener).

%% API
-export([start_link/0, stop/1]).

%% gen_listener callbacks
-export([init/1, handle_call/3, handle_cast/2, handle_info/2, handle_event/2
	 ,terminate/2, code_change/3]).

-include("reg.hrl").

-define(RESPONDERS, [{authn_req, [{<<"directory">>, <<"authn_req">>}]}
		     ,{reg_success, [{<<"directory">>, <<"reg_success">>}]}
		     ,{reg_query, [{<<"directory">>, <<"reg_query">>}]}
		    ]).
-define(BINDINGS, [
		   {authn, []}
		   ,{registration, []}
		  ]).

-define(SERVER, ?MODULE).
<<<<<<< HEAD
-define(REG_QUEUE_NAME, <<"registrar.queue">>).
-define(REG_QUEUE_OPTIONS, [{exclusive, false}]).
-define(REG_CONSUME_OPTIONS, [{exclusive, false}]).

-record(state, {
	  cache = undefined :: undefined | pid()
	 }).
=======
-define(REG_QUEUE_NAME, <<"">>).
-define(REG_QUEUE_OPTIONS, []).
-define(REG_CONSUME_OPTIONS, []).
>>>>>>> c3349281

%%%===================================================================
%%% API
%%%===================================================================

%%--------------------------------------------------------------------
%% @doc
%% Starts the server
%%
%% @spec start_link() -> {ok, Pid} | ignore | {error, Error}
%% @end
%%--------------------------------------------------------------------
start_link() ->
    gen_listener:start_link(?MODULE, [{responders, ?RESPONDERS}
				      ,{bindings, ?BINDINGS}
				      ,{queue_name, ?REG_QUEUE_NAME}
				      ,{queue_options, ?REG_QUEUE_OPTIONS}
				      ,{consume_options, ?REG_CONSUME_OPTIONS}
				     ], []).

stop(Srv) ->
    gen_listener:stop(Srv).

%%%===================================================================
%%% gen_listener callbacks
%%%===================================================================

%%--------------------------------------------------------------------
%% @private
%% @doc
%% Initializes the server
%%
%% @spec init(Args) -> {ok, State} |
%%                     {ok, State, Timeout} |
%%                     ignore |
%%                     {stop, Reason}
%% @end
%%--------------------------------------------------------------------
init([]) ->
    process_flag(trap_exit, true),
    ?LOG_SYS("starting new registrar server"),
    {ok, ok}.

%%--------------------------------------------------------------------
%% @private
%% @doc
%% Handling call messages
%%
%% @spec handle_call(Request, From, State) ->
%%                                   {reply, Reply, State} |
%%                                   {reply, Reply, State, Timeout} |
%%                                   {noreply, State} |
%%                                   {noreply, State, Timeout} |
%%                                   {stop, Reason, Reply, State} |
%%                                   {stop, Reason, State}
%% @end
%%--------------------------------------------------------------------
handle_call(_Msg, _From, State) ->
    {noreply, State}.

%%--------------------------------------------------------------------
%% @private
%% @doc
%% Handling cast messages
%%
%% @spec handle_cast(Msg, State) -> {noreply, State} |
%%                                  {noreply, State, Timeout} |
%%                                  {stop, Reason, State}
%% @end
%%--------------------------------------------------------------------
handle_cast(_Msg, State) ->
    {noreply, State}.

%%--------------------------------------------------------------------
%% @private
%% @doc
%% Handling all non call/cast messages
%%
%% @spec handle_info(Info, State) -> {noreply, State} |
%%                                   {noreply, State, Timeout} |
%%                                   {stop, Reason, State}
%% @end
%%--------------------------------------------------------------------
handle_info(_Info, State) ->
    ?LOG_SYS("Unhandled message: ~p", [_Info]),
    {noreply, State}.

%%--------------------------------------------------------------------
%% @private
%% @doc
%% Handling AMQP event objects
%%
%% @spec handle_event(JObj, State) -> {reply, Props}
%% @end
%%--------------------------------------------------------------------
<<<<<<< HEAD
handle_event(_JObj, #state{cache=Cache}) ->
    ?LOG("handle_event called"),
    {reply, [{cache, Cache}]}.
=======
handle_event(_JObj, _State) ->
    {reply, []}.
>>>>>>> c3349281

%%--------------------------------------------------------------------
%% @private
%% @doc
%% This function is called by a gen_listener when it is about to
%% terminate. It should be the opposite of Module:init/1 and do any
%% necessary cleaning up. When it returns, the gen_listener terminates
%% with Reason. The return value is ignored.
%%
%% @spec terminate(Reason, State) -> void()
%% @end
%%--------------------------------------------------------------------
<<<<<<< HEAD
-spec terminate/2 :: (term(), #state{}) -> 'ok'.
=======
-spec terminate/2 :: (term(), term()) -> 'ok'.
>>>>>>> c3349281
terminate(_Reason, _) ->
    ?LOG_SYS("registrar server ~p termination", [_Reason]).

%%--------------------------------------------------------------------
%% @private
%% @doc
%% Convert process state when code is changed
%%
%% @spec code_change(OldVsn, State, Extra) -> {ok, NewState}
%% @end
%%--------------------------------------------------------------------
code_change(_OldVsn, State, _Extra) ->
    {ok, State}.

%%%===================================================================
%%% Internal functions
%%%===================================================================<|MERGE_RESOLUTION|>--- conflicted
+++ resolved
@@ -29,19 +29,9 @@
 		  ]).
 
 -define(SERVER, ?MODULE).
-<<<<<<< HEAD
--define(REG_QUEUE_NAME, <<"registrar.queue">>).
--define(REG_QUEUE_OPTIONS, [{exclusive, false}]).
--define(REG_CONSUME_OPTIONS, [{exclusive, false}]).
-
--record(state, {
-	  cache = undefined :: undefined | pid()
-	 }).
-=======
 -define(REG_QUEUE_NAME, <<"">>).
 -define(REG_QUEUE_OPTIONS, []).
 -define(REG_CONSUME_OPTIONS, []).
->>>>>>> c3349281
 
 %%%===================================================================
 %%% API
@@ -137,14 +127,8 @@
 %% @spec handle_event(JObj, State) -> {reply, Props}
 %% @end
 %%--------------------------------------------------------------------
-<<<<<<< HEAD
-handle_event(_JObj, #state{cache=Cache}) ->
-    ?LOG("handle_event called"),
-    {reply, [{cache, Cache}]}.
-=======
 handle_event(_JObj, _State) ->
     {reply, []}.
->>>>>>> c3349281
 
 %%--------------------------------------------------------------------
 %% @private
@@ -157,11 +141,7 @@
 %% @spec terminate(Reason, State) -> void()
 %% @end
 %%--------------------------------------------------------------------
-<<<<<<< HEAD
--spec terminate/2 :: (term(), #state{}) -> 'ok'.
-=======
 -spec terminate/2 :: (term(), term()) -> 'ok'.
->>>>>>> c3349281
 terminate(_Reason, _) ->
     ?LOG_SYS("registrar server ~p termination", [_Reason]).
 
