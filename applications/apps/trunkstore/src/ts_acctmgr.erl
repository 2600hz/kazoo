%%%-------------------------------------------------------------------
%%% @author James Aimonetti <james@2600hz.org>
%%% @copyright (C) 2011, James Aimonetti
%%% @doc
%%% Manage the account documents and provide specific API access to
%%% their contents for Trunkstore components (ts_route, etc).
%%% @end
%%% Created :  3 Jan 2011 by James Aimonetti <james@2600hz.org>
%%%-------------------------------------------------------------------
-module(ts_acctmgr).

-behaviour(gen_server).

%% API
-export([start_link/0]).

%% Data Access API
-export([has_credit/1, has_credit/2 %% has_credit(AcctId[, Amount]) - check if account has > Amount credit (0 if Amount isn't specified)
	 ,reserve_trunk/2, reserve_trunk/3 %% reserve_trunk(AcctId, CallID[, Amount]) - only reserve if avail_credit > Amt (0 if unspecified)
	 ,release_trunk/2, release_trunk/3 %% release_trunk(AcctId, CallID[, Amount]) - release trunk, deducting Amt from account balance
	]).

%% gen_server callbacks
-export([init/1, handle_call/3, handle_cast/2, handle_info/2,
	 terminate/2, code_change/3]).

-include("ts.hrl").

-import(logger, [format_log/3]).

-define(SERVER, ?MODULE).
-define(DOLLARS_TO_UNITS(X), whistle_util:to_integer(X * 100000)). %% $1.00 = 100,000 thousand-ths of a cent
-define(CENTS_TO_UNITS(X), whistle_util:to_integer(X * 1000)). %% 100 cents = 100,000 thousand-ths of a cent
-define(UNITS_TO_DOLLARS(X), whistle_util:to_binary(X / 100000)). %% $1.00 = 100,000 thousand-ths of a cent
-define(MILLISECS_PER_DAY, 1000 * 60 * 60 * 24).
-define(EOD, end_of_day).

-record(state, {
	  current_write_db = ""
	  ,current_read_db = "" %% possibly different during transition from yesterday to today
	 }).

%%%===================================================================
%%% API
%%%===================================================================

%%--------------------------------------------------------------------
%% @doc
%% Starts the server
%%
%% @spec start_link() -> {ok, Pid} | ignore | {error, Error}
%% @end
%%--------------------------------------------------------------------
start_link() ->
    gen_server:start_link({local, ?SERVER}, ?MODULE, [], []).

%%%===================================================================
%%% Data Access API
%%%===================================================================
-spec(has_credit/1 :: (Acct :: binary()) -> boolean()).
has_credit(Acct) ->
    has_credit(Acct, 0).

%% Does the account have enough credit to cover Amt
-spec(has_credit/2 :: (Acct :: binary(), Amt :: integer()) -> boolean()).
has_credit(Acct, Amt) ->
    gen_server:call(?SERVER, {has_credit, whistle_util:to_binary(Acct), [Amt]}, infinity).

%% try to reserve a trunk
%% first try to reserve a flat_rate trunk; if none are available, try a per_min trunk;
%% if the Amt is more than available credit, return error
-spec(reserve_trunk/2 :: (Acct :: binary(), CallID :: binary()) -> tuple(ok, flat_rate | per_min) | tuple(error, no_funds)).
reserve_trunk(Acct, CallID) ->
    reserve_trunk(Acct, CallID, 0).

-spec(reserve_trunk/3 :: (Acct :: binary(), CallID :: binary(), Amt :: float() | integer()) -> tuple(ok, flat_rate | per_min) | tuple(error, term())).
reserve_trunk(Acct, CallID, Amt) ->
    gen_server:call(?SERVER, {reserve_trunk, whistle_util:to_binary(Acct), [CallID, Amt]}, infinity).

%% release a reserved trunk
%% pass the account and the callid from the reserve_trunk/2 call to release the trunk back to the account
-spec(release_trunk/2 :: (Acct :: binary(), CallID :: binary()) -> no_return()).
release_trunk(Acct, CallID) ->
    release_trunk(Acct, CallID, 0).

-spec(release_trunk/3 :: (Acct :: binary(), CallID :: binary(), Amt :: float() | integer()) -> no_return()).
release_trunk(Acct, CallID, Amt) ->
    gen_server:cast(?SERVER, {release_trunk, whistle_util:to_binary(Acct), [CallID,Amt]}).

%%%===================================================================
%%% gen_server callbacks
%%%===================================================================

%%--------------------------------------------------------------------
%% @private
%% @doc
%% Initializes the server
%%
%% @spec init(Args) -> {ok, State} |
%%                     {ok, State, Timeout} |
%%                     ignore |
%%                     {stop, Reason}
%% @end
%%--------------------------------------------------------------------
init([]) ->
    {_, {H,Min,S}} = calendar:universal_time(),
    
    DB = todays_db_name(),

    format_log(info, "TS_ACCTMGR: Starting DB ~p~n", [DB]),

    MillisecsToMidnight = ?MILLISECS_PER_DAY - timer:hms(H,Min,S),
    timer:send_after(MillisecsToMidnight, ?EOD),

    {ok, #state{
       current_write_db = DB
       ,current_read_db = DB
      }, 0}.

%%--------------------------------------------------------------------
%% @private
%% @doc
%% Handling call messages
%%
%% @spec handle_call(Request, From, State) ->
%%                                   {reply, Reply, State} |
%%                                   {reply, Reply, State, Timeout} |
%%                                   {noreply, State} |
%%                                   {noreply, State, Timeout} |
%%                                   {stop, Reason, Reply, State} |
%%                                   {stop, Reason, State}
%% @end
%%--------------------------------------------------------------------
handle_call({has_credit, AcctId, [Amt]}, _From, #state{current_write_db=WDB, current_read_db=RDB}=S) ->
    load_account(AcctId, WDB),
    couch_mgr:add_change_handler(?TS_DB, AcctId),
    {reply, has_credit(RDB, AcctId, Amt), S};
handle_call({reserve_trunk, AcctId, [CallID, Amt]}, _From, #state{current_write_db=WDB, current_read_db=RDB}=S) ->
    format_log(info, "TS_ACCTMGR(~p): Reserve trunk for ~p:~p ($~p)~n", [self(), AcctId, CallID, Amt]),
    load_account(AcctId, WDB),
    couch_mgr:add_change_handler(?TS_DB, AcctId),
    {DebitDoc, Type} = case couch_mgr:get_results(RDB, {"trunks", "flat_rates_available"}, [{<<"key">>, AcctId}, {<<"group">>, <<"true">>}]) of
			   {ok, []} ->
			       case has_credit(RDB, AcctId, Amt) of
				   true -> {reserve_doc(AcctId, CallID, per_min), per_min};
				   false -> {[], no_funds}
			       end;
			   {ok, [{struct, [{<<"key">>, _}, {<<"value">>, 0}] }] } ->
			       case has_credit(RDB, AcctId, Amt) of
				   true -> {reserve_doc(AcctId, CallID, per_min), per_min};
				   false -> no_funds
			       end;
			   {ok, [{struct, [{<<"key">>, _}, {<<"value">>, _}] }] } ->
			       {reserve_doc(AcctId, CallID, flat_rate), flat_rate}
		       end,
    case Type of
	no_funds -> {reply, {error, no_funds}, S};
	_ ->
	    case couch_mgr:save_doc(WDB, DebitDoc) of
		{ok, _} -> {reply, {ok, Type}, S};
		{error, conflict} -> {reply, {error, entry_exists}, S}
	    end
    end.

%%--------------------------------------------------------------------
%% @private
%% @doc
%% Handling cast messages
%%
%% @spec handle_cast(Msg, State) -> {noreply, State} |
%%                                  {noreply, State, Timeout} |
%%                                  {stop, Reason, State}
%% @end
%%--------------------------------------------------------------------
handle_cast({release_trunk, AcctId, [CallID,Amt]}, #state{current_write_db=WDB, current_read_db=RDB}=S) ->
    format_log(info, "TS_ACCTMGR(~p): Release trunk for ~p:~p ($~p)~n", [self(), AcctId, CallID, Amt]),
    load_account(AcctId, WDB),
    couch_mgr:add_change_handler(?TS_DB, AcctId),
    case trunk_type(RDB, AcctId, CallID) of
	non_existant ->
	    case trunk_type(WDB, AcctId, CallID) of
		non_existant -> format_log(info, "TS_ACCTMGR(~p): Failed to find trunk for release ~p: ~p~n", [self(), AcctId, CallID]);
		per_min -> couch_mgr:save_doc(WDB, release_doc(AcctId, CallID, per_min, Amt));
		flat_rate -> couch_mgr:save_doc(WDB, release_doc(AcctId, CallID, flat_rate))
	    end;
	per_min -> couch_mgr:save_doc(WDB, release_doc(AcctId, CallID, per_min, Amt));
	flat_rate -> couch_mgr:save_doc(WDB, release_doc(AcctId, CallID, flat_rate))
    end,
    {noreply, S}.

%%--------------------------------------------------------------------
%% @private
%% @doc
%% Handling all non call/cast messages
%%
%% @spec handle_info(Info, State) -> {noreply, State} |
%%                                   {noreply, State, Timeout} |
%%                                   {stop, Reason, State}
%% @end
%%--------------------------------------------------------------------
handle_info(timeout, #state{current_write_db=WDB}=S) ->
    load_views(WDB),
    load_accounts_from_ts(WDB),
    {noreply, S};
handle_info(?EOD, S) ->
    DB = todays_db_name(),

    timer:send_after(?MILLISECS_PER_DAY, ?EOD),

    self() ! reconcile_accounts,

    load_views(DB),
    load_accounts_from_ts(DB),

    {noreply, S#state{
		current_write_db = DB % all new writes should go in new DB, but old DB is needed still
	       }};
handle_info(reconcile_accounts, #state{current_read_db=RDB, current_write_db=WDB}=S) ->
    spawn( fun() -> lists:foreach(fun(Acct) -> transfer_acct(Acct, RDB, WDB), transfer_active_calls(Acct, RDB, WDB) end, get_accts(RDB)) end),
    {noreply, S#state{current_read_db=WDB}};
handle_info({document_changes, DocID, Changes}, #state{current_write_db=WDB, current_read_db=RDB}=S) ->
    format_log(info, "TS_ACCTMGR(~p): Changes on ~p. ~p~n", [self(), DocID, Changes]),
    update_from_couch(DocID, WDB, RDB),
    {noreply, S}.

%%--------------------------------------------------------------------
%% @private
%% @doc
%% This function is called by a gen_server when it is about to
%% terminate. It should be the opposite of Module:init/1 and do any
%% necessary cleaning up. When it returns, the gen_server terminates
%% with Reason. The return value is ignored.
%%
%% @spec terminate(Reason, State) -> void()
%% @end
%%--------------------------------------------------------------------
terminate(_Reason, _State) ->
    ok.

%%--------------------------------------------------------------------
%% @private
%% @doc
%% Convert process state when code is changed
%%
%% @spec code_change(OldVsn, State, Extra) -> {ok, NewState}
%% @end
%%--------------------------------------------------------------------
code_change(_OldVsn, State, _Extra) ->
    {ok, State}.

%%%===================================================================
%%% Internal functions
%%%===================================================================

-spec(load_accounts_from_ts/1 :: (DB :: binary()) -> no_return()).
load_accounts_from_ts(DB) ->
    case couch_mgr:get_results(?TS_DB, {"accounts", "list"}, []) of
<<<<<<< HEAD
	{ok, []} -> ok;
	{ok, Accts} when is_list(Accts) ->
	    AcctIds = lists:map(fun({struct, A}) -> props:get_value(<<"id">>, A) end, Accts),
=======
<<<<<<< Updated upstream
	[] -> ok;
	{{error,not_found},fetch_failed} -> ok;
	Accts when is_list(Accts) ->
	    AcctIds = lists:map(fun({A}) -> props:get_value(<<"id">>, A) end, Accts),
=======
	{error, _} -> ok;
	{ok, []} -> ok;
	{ok, Accts} when is_list(Accts) ->
	    AcctIds = lists:map(fun({struct, A}) -> props:get_value(<<"id">>, A) end, Accts),
>>>>>>> Stashed changes
>>>>>>> 4a9925db
	    lists:foreach(fun(Id) -> load_account(Id, DB) end, AcctIds),
	    start_change_handlers(AcctIds)
    end.

start_change_handlers([]) -> ok;
start_change_handlers([I | Ids]) ->
    couch_mgr:add_change_handler(?TS_DB, I),
    start_change_handlers(Ids).

-spec(todays_db_name/0 :: () -> binary()).
todays_db_name() ->
    {{Y,M,D}, _} = calendar:universal_time(),
    iolist_to_binary(io_lib:format("ts_usage_~4B_~2..0B_~2..0B", [Y,M,D])).

-spec(has_credit/3 :: (DB :: binary(), AcctId :: binary(), Amt :: integer() | float()) -> boolean()).
has_credit(DB, AcctId, Amt) ->
    credit_available(DB, AcctId) > ?DOLLARS_TO_UNITS(Amt).

-spec(credit_available/2 :: (DB :: binary(), AcctId :: binary()) -> integer()).
credit_available(DB, AcctId) ->
    case couch_mgr:get_results(DB, {"credit","credit_available"}, [{<<"group">>, <<"true">>}, {<<"key">>, AcctId}]) of
	{ok, []} -> 0;
	{ok, [{struct, [{<<"key">>, _}, {<<"value">>, Avail}] }] } -> Avail
    end.

-spec(trunk_type/3 :: (RDB :: binary(), AcctId :: binary(), CallID :: binary()) -> flat_rate | per_min | non_existant).
trunk_type(DB, AcctId, CallID) ->
    case couch_mgr:get_results(DB, {"trunks", "trunk_type"}, [ {<<"key">>, [AcctId, CallID]}, {<<"group">>, <<"true">>}]) of
	{ok, []} -> non_existant;
	{ok, [{struct, [{<<"key">>,_}, {<<"value">>, <<"flat_rate">>}] }] } -> flat_rate;
	{ok, [{struct, [{<<"key">>,_}, {<<"value">>, <<"per_min">>}] }] } -> per_min
    end.

-spec(trunk_status/3 :: (DB :: binary(), AcctId :: binary(), CallID :: binary()) -> active | inactive).
trunk_status(DB, AcctId, CallID) ->
    case couch_mgr:get_results(DB, {"trunks", "trunk_status"}, [ {<<"key">>, [AcctId, CallID]}, {<<"group_level">>, <<"2">>}]) of
	{ok, []} -> in_active;
	{ok, [{struct, [{<<"key">>,_},{<<"value">>,<<"active">>}] }] } -> active;
	{ok, [{struct, [{<<"key">>,_},{<<"value">>,<<"inactive">>}] }] } -> inactive
    end.

-spec(trunks_available/2 :: (DB :: binary(), AcctId :: binary()) -> integer()).
trunks_available(DB, AcctId) ->
    case couch_mgr:get_results(DB, {"trunks", "flat_rates_available"}, [{<<"key">>, AcctId}, {<<"group">>, <<"true">>}]) of
	{ok, []} -> 0;
	{ok, [{struct, [{<<"key">>,_},{<<"value">>, Ts}] }] } -> whistle_util:to_integer(Ts)
    end.

%% should be the diffs from the last account update to now
account_doc(AcctId, Credit, Trunks) ->
    credit_doc(AcctId, Credit, Trunks, [{<<"_id">>, AcctId}]).

reserve_doc(AcctId, CallID, flat_rate) ->
    Extra = [{<<"call_id">>, CallID}
	     ,{<<"trunk_type">>, flat_rate}
	     ,{<<"trunks">>, 1}
	     ,{<<"amount">>, 0}
	    ],
    debit_doc(AcctId, Extra);
reserve_doc(AcctId, CallID, per_min) ->
    Extra = [{<<"call_id">>, CallID}
	     ,{<<"trunk_type">>, per_min}
	     ,{<<"amount">>, 0}
	    ],
    debit_doc(AcctId, Extra).

release_doc(AcctId, CallID, flat_rate) ->
    credit_doc(AcctId, 0, 1, [{<<"call_id">>, CallID}, {<<"trunk_type">>, flat_rate}]).

release_doc(AcctId, CallID, per_min, Amt) ->
    Extra = [{<<"call_id">>, CallID}
	     ,{<<"trunk_type">>, per_min}
	     ,{<<"amount">>, ?DOLLARS_TO_UNITS(Amt)}
	    ],
    debit_doc(AcctId, Extra).

credit_doc(AcctId, Credit, Trunks, Extra) ->
    [{<<"acct_id">>, AcctId}
     ,{<<"amount">>, Credit}
     ,{<<"trunks">>, Trunks}
     ,{<<"type">>, <<"credit">>}
     | Extra
    ].

debit_doc(AcctId, Extra) ->
    [{<<"acct_id">>, AcctId}
     ,{<<"type">>, <<"debit">>}
     | Extra
    ].

-spec(get_accts/1 :: (DB :: binary()) -> list(binary())).
get_accts(DB) ->
    case couch_mgr:get_results(DB, {"accounts", "listing"}, [{<<"group">>, <<"true">>}]) of
	{ok, []} -> [];
	{ok, AcctsDoc} -> lists:map(fun({struct, AcctDoc}) -> props:get_value(<<"key">>, AcctDoc) end, AcctsDoc)
    end.

transfer_acct(AcctId, RDB, WDB) ->
    %% read account balance, from RDB
    Bal = credit_available(RDB, AcctId),
    {ok, {struct, Acct}} = couch_mgr:open_doc(RDB, AcctId),
    Acct1 = [ {<<"amount">>, Bal} | lists:keydelete(<<"amount">>, 1, Acct)],

    format_log(info, "TS_ACCTMGR.transfer: ~p has ~p balance~n", [AcctId, ?UNITS_TO_DOLLARS(Bal)]),

    %% create credit entry in WDB for balance/trunks
    {ok, _} = couch_mgr:save_doc(WDB, {struct, lists:keydelete(<<"_rev">>, 1, Acct1)}),

    %% update info_* doc with account balance
    update_account(AcctId, Bal).

transfer_active_calls(AcctId, RDB, WDB) ->
    case couch_mgr:get_results(RDB, {"trunks", "trunk_status"}, [{<<"startkey">>, [AcctId]}, {<<"endkey">>, [AcctId, {[]}]}, {<<"group">>, <<"true">>}]) of
	{ok, []} -> ok;
	{ok, Calls} when is_list(Calls) ->
	    lists:foreach(fun({struct, [{<<"key">>, [_Acct, _CallId, DocId]}, {<<"value">>, <<"active">>}] }) ->
				  {ok, {struct, D}} = couch_mgr:open_doc(RDB, DocId),
				  couch_mgr:save_doc(WDB, {struct, lists:keydelete(<<"_rev">>, 1, D)});
			     (_) -> ok
			  end, Calls)
    end.

update_from_couch(AcctId, WDB, RDB) ->
    {ok, {struct, Doc}} = couch_mgr:open_doc(?TS_DB, AcctId),
    couch_mgr:add_change_handler(?TS_DB, AcctId),

    {struct, Acct} = props:get_value(<<"account">>, Doc, {struct, []}),
    {struct, Credits} = props:get_value(<<"credits">>, Acct, {struct, []}),
    Balance = ?DOLLARS_TO_UNITS(whistle_util:to_float(props:get_value(<<"prepay">>, Credits, 0.0))),
    Trunks = whistle_util:to_integer(props:get_value(<<"trunks">>, Acct, 0)),

    {ok, {struct, UsageDoc}} = couch_mgr:open_doc(RDB, AcctId),
    T0 = props:get_value(<<"trunks">>, UsageDoc),
    C0 = props:get_value(<<"amount">>, UsageDoc),

    UD1 = [ {<<"trunks">>, T0 + (Trunks - T0)} | lists:keydelete(<<"trunks">>, 1, UsageDoc)],
    UD2 = [ {<<"amount">>, C0 + (Balance - C0)} | lists:keydelete(<<"amount">>, 1, UD1)],
    couch_mgr:save_doc(WDB, {struct, UD2}).

update_account(AcctId, Bal) ->
    {ok, {struct, Doc}} = couch_mgr:open_doc(?TS_DB, AcctId),
    {struct, Acct} = props:get_value(<<"account">>, Doc, {struct, []}),
    {struct, Credits} = props:get_value(<<"credits">>, Acct, {struct, []}),
    Credits1 = [ {<<"prepay">>, ?UNITS_TO_DOLLARS(Bal)} | lists:keydelete(<<"prepay">>, 1, Credits)],
    Acct1 = [ {<<"credits">>, {struct, Credits1}} | lists:keydelete(<<"credits">>, 1, Acct)],
    Doc1 = [ {<<"account">>, {struct, Acct1}} | lists:keydelete(<<"account">>, 1, Doc)],
    couch_mgr:save_doc(?TS_DB, {struct, Doc1}).

load_account(AcctId, DB) ->
    case couch_mgr:open_doc(?TS_DB, AcctId) of
	{error, not_found} -> ok;
	{ok, {struct, Doc}} -> 
	    couch_mgr:add_change_handler(?TS_DB, AcctId),

	    {struct, Acct} = props:get_value(<<"account">>, Doc, {struct, []}),
	    {struct, Credits} = props:get_value(<<"credits">>, Acct, {struct, []}),
	    Balance = ?DOLLARS_TO_UNITS(whistle_util:to_float(props:get_value(<<"prepay">>, Credits, 0.0))),
	    Trunks = whistle_util:to_integer(props:get_value(<<"trunks">>, Acct, 0)),
	    couch_mgr:save_doc(DB, {struct, account_doc(AcctId, Balance, Trunks)})
    end.

load_views(DB) ->
    lists:foreach(fun(Name) ->
			  couch_mgr:load_doc_from_file(DB, trunkstore, Name)
		  end, ["accounts.json", "credit.json", "trunks.json"]).

%% Sample Data importable via #> curl -X POST -d@sample.json.data http://localhost:5984/DB_NAME/_bulk_docs --header "Content-Type: application/json"<|MERGE_RESOLUTION|>--- conflicted
+++ resolved
@@ -255,23 +255,10 @@
 -spec(load_accounts_from_ts/1 :: (DB :: binary()) -> no_return()).
 load_accounts_from_ts(DB) ->
     case couch_mgr:get_results(?TS_DB, {"accounts", "list"}, []) of
-<<<<<<< HEAD
-	{ok, []} -> ok;
-	{ok, Accts} when is_list(Accts) ->
-	    AcctIds = lists:map(fun({struct, A}) -> props:get_value(<<"id">>, A) end, Accts),
-=======
-<<<<<<< Updated upstream
-	[] -> ok;
-	{{error,not_found},fetch_failed} -> ok;
-	Accts when is_list(Accts) ->
-	    AcctIds = lists:map(fun({A}) -> props:get_value(<<"id">>, A) end, Accts),
-=======
 	{error, _} -> ok;
 	{ok, []} -> ok;
 	{ok, Accts} when is_list(Accts) ->
 	    AcctIds = lists:map(fun({struct, A}) -> props:get_value(<<"id">>, A) end, Accts),
->>>>>>> Stashed changes
->>>>>>> 4a9925db
 	    lists:foreach(fun(Id) -> load_account(Id, DB) end, AcctIds),
 	    start_change_handlers(AcctIds)
     end.
