--- conflicted
+++ resolved
@@ -12,11 +12,7 @@
 
 -export([handle/2]).
 
-<<<<<<< HEAD
--import(cf_call_command, [b_bridge/4, wait_for_bridge/1, wait_for_unbridge/0]).
-=======
 -import(cf_call_command, [b_bridge/4, wait_for_bridge/1, wait_for_unbridge/0, get_caller_id_option/3]).
->>>>>>> cad837aa
 
 %%--------------------------------------------------------------------
 %% @public
@@ -29,13 +25,8 @@
 -spec(handle/2 :: (Data :: json_object(), Call :: #cf_call{}) -> tuple(stop | continue)).
 handle(Data, #cf_call{cf_pid=CFPid}=Call) ->    
     {ok, Endpoint} = get_endpoint(Data, Call#cf_call.account_db),
-<<<<<<< HEAD
-    Timeout = wh_json:get_value(<<"timeout">>, Data, ?DEFAULT_TIMEOUT),
-    case b_bridge([Endpoint], Timeout, <<"internal">>, Call) of
-=======
     Timeout = wh_json:get_value(<<"timeout">>, Data, ?DEFAULT_TIMEOUT),  
     case b_bridge([Endpoint], Timeout, format_caller_id(Data, Call), Call) of
->>>>>>> cad837aa
         {ok, _} ->
             _ = wait_for_unbridge(),
             CFPid ! { stop };
