--- conflicted
+++ resolved
@@ -208,119 +208,6 @@
                ,{<<"Insert-At">>, <<"now">>}
                ,{<<"Call-ID">>, CallId}
                | whistle_api:default_headers(AmqpQ, <<"call">>, <<"command">>, ?APP_NAME, ?APP_VERSION)
-              ],    
-<<<<<<< HEAD
-    {ok, Json} = whistle_api:store_req(Command),
-    send_callctrl(Json, Call).
-
-%%--------------------------------------------------------------------
-%% @private
-%% @doc
-%% Produces the low level whistle_api request to play a tone to the 
-%% caller, used to denote when recording is about to begin
-%% @end
-%%--------------------------------------------------------------------
--spec(play_tones/2 :: (Box :: #mailbox{}, Call :: #cf_call{}) -> no_return()).
-play_tones(#mailbox{tone_spec=Tones}, #cf_call{call_id=CallId, amqp_q=AmqpQ}=Call) ->
-    Command = [
-                {<<"Application-Name">>, <<"tones">>}
-               ,{<<"Tones">>, Tones}
-               ,{<<"Call-ID">>, CallId}
-               | whistle_api:default_headers(AmqpQ, <<"call">>, <<"command">>, ?APP_NAME, ?APP_VERSION)
-              ],    
-    {ok, Json} = whistle_api:tones_req(Command),
-    send_callctrl(Json, Call).
-
-%%--------------------------------------------------------------------
-%% @private
-%% @doc
-%% Produces the low level whistle_api request to answer the channel 
-%% and begin exchanging media with the caller
-%% @end
-%%--------------------------------------------------------------------
--spec(answer/1 :: (Call :: #cf_call{}) -> no_return()).
-answer(#cf_call{call_id=CallId, amqp_q=AmqpQ}=Call) ->
-    Command = [
-                {<<"Application-Name">>, <<"answer">>}
-               ,{<<"Call-ID">>, CallId}
-               | whistle_api:default_headers(AmqpQ, <<"call">>, <<"command">>, ?APP_NAME, ?APP_VERSION)
-              ],    
-    {ok, Json} = whistle_api:answer_req(Command),
-    send_callctrl(Json, Call).
-
-play_and_collect_digit(Media, Call) ->
-    play_and_collect_digits(<<"1">>, <<"1">>, Media, Call).
-
-play_and_collect_digits(MinDigits, MaxDigits, Media, Call) ->
-    play_and_collect_digits(MinDigits, MaxDigits, Media, <<"3">>, <<"3000">>, <<"silence_stream://250">>, <<"\\d+">>, [<<"#">>], Call).
-
-play_and_collect_digits(MinDigits, MaxDigits, Media, Retries, Call) ->
-    play_and_collect_digits(MinDigits, MaxDigits, Media, Retries, <<"3000">>, <<"silence_stream://250">>, <<"\\d+">>, [<<"#">>], Call).
-
-play_and_collect_digits(MinDigits, MaxDigits, Media, Retries, Timeout, Call) ->
-    play_and_collect_digits(MinDigits, MaxDigits, Media, Retries, Timeout, <<"silence_stream://250">>, <<"\\d+">>, [<<"#">>], Call).
-
-play_and_collect_digits(MinDigits, MaxDigits, Media, Restries, Timeout, MediaInvalid, Call) ->
-    play_and_collect_digits(MinDigits, MaxDigits, Media, Restries, Timeout, MediaInvalid, <<"\\d+">>, [<<"#">>], Call).
-
-play_and_collect_digits(MinDigits, MaxDigits, Media, Retries, Timeout, MediaInvalid, Regex, Call) ->
-    play_and_collect_digits(MinDigits, MaxDigits, Media, Retries, Timeout, MediaInvalid, Regex, [<<"#">>], Call).
-
-play_and_collect_digits(MinDigits, MaxDigits, Media, Retries, Timeout, MediaInvalid, Regex, Terminators, #cf_call{call_id=CallId, amqp_q=AmqpQ}=Call) ->
-    Command = [
-                {<<"Application-Name">>, <<"play_and_collect_digits">>}
-               ,{<<"Minimum-Digits">>, MinDigits}
-               ,{<<"Maximum-Digits">>, MaxDigits}
-               ,{<<"Timeout">>, Timeout}
-               ,{<<"Terminators">>, Terminators}
-               ,{<<"Media-Name">>, Media}
-               ,{<<"Media-Tries">>, Retries}
-               ,{<<"Failed-Media-Name">>, MediaInvalid}
-               ,{<<"Digits-Regex">>, Regex}
-               ,{<<"Call-ID">>, CallId}
-               | whistle_api:default_headers(AmqpQ, <<"call">>, <<"command">>, ?APP_NAME, ?APP_VERSION)
-              ],    
-    {ok, Json} = whistle_api:play_collect_digits_req(Command),
-    send_callctrl(Json, Call),
-    case wait_for_call_event(<<"CHANNEL_EXECUTE_COMPLETE">>, <<"play_and_collect_digits">>) of
-        {ok, Msg} ->
-            {ok, get_value(<<"Application-Response">>, Msg)};
-        _Else ->
-            {stop}
-    end.
-
-%%--------------------------------------------------------------------
-%% @private
-%% @doc
-%% Low level function to consume call events, looping until a specific
-%% one occurs.  If the channel is hungup or no call events are recieved
-%% for the optional timeout period then errors are returned.
-%% @end
-%%--------------------------------------------------------------------
--spec(wait_for_call_event/2 :: (Name :: binary(), Application :: binary()) -> tuple(ok, json_object()) | tuple(error, atom())).            
-wait_for_call_event(Name, Application) ->    
-    receive
-        {amqp_msg, {struct, Msg}} ->
-            case { get_value(<<"Event-Category">>, Msg), get_value(<<"Event-Name">>, Msg), get_value(<<"Application-Name">>, Msg) } of
-                { <<"call_event">>, Name, Application } ->                                
-                    {ok, Msg};
-                { <<"call_event">>, <<"CHANNEL_HANGUP">>, _Name } ->
-                    {error, channel_hungup};
-                _ ->
-                    wait_for_call_event(Name, Application)
-            end
-    end.
-
-%%--------------------------------------------------------------------
-%% @private
-%% @doc
-%% Sends call commands to the appropriate call control process
-%% @end
-%%--------------------------------------------------------------------
--spec(send_callctrl/2 :: (JSON :: json_object(), Call :: #cf_call{}) -> no_return()).
-send_callctrl(Json, #cf_call{amqp_h=AHost, ctrl_q=CtrlQ}) ->
-    amqp_util_old:callctl_publish(AHost, CtrlQ, Json, <<"application/json">>).
-=======
+              ],
     {ok, Payload} = whistle_api:store_req(Command),
-    cf_call_command:send_callctrl(Payload, Call).
->>>>>>> 3b6162dc
+    cf_call_command:send_callctrl(Payload, Call).