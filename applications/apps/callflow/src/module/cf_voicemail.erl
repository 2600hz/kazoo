%%%-------------------------------------------------------------------
%%% @author Karl Anderson <karl@2600hz.org>
%%% @copyright (C) 2011, Karl Anderson
%%% @doc
%%%
%%% @end
%%% Created : 22 Feb 2011 by Karl Anderson <karl@2600hz.org>
%%%-------------------------------------------------------------------
-module(cf_voicemail).

-include("../callflow.hrl").

-export([handle/2]).

-define(APP_NAME, <<"cf_voicemail">>).
-define(APP_VERSION, <<"0.5">>).

-import(props, [get_value/2, get_value/3]).
-import(logger, [format_log/3]).
-import(cf_call_command, [
                           answer/1, play/3, say/3, tones/2, noop/1, record/2
                          ,wait_for_hangup/0, wait_for_application_or_dtmf/2, flush/1
                         ]).

-define(DEFAULT_TIMEOUT, 30).
-define(ANY_DIGIT, [
                     <<"1">>, <<"2">>, <<"3">>
                    ,<<"4">>, <<"5">>, <<"6">>    
                    ,<<"7">>, <<"8">>, <<"9">>    
                    ,<<"*">>, <<"0">>, <<"#">>
                   ]).

-record(keys, {
          %% Compose Voicemail
           operator = <<"0">>
          ,login = <<"*">>
              
           %% Record Review
          ,listen = <<"1">>
          ,save = <<"2">>
          ,record = <<"3">>
         }).

-record(prompts, {
<<<<<<< HEAD
           person_at_exten = <<"/system_media/the-person-at-exten">>
          ,not_available = <<"/system_media/is-not-available">>
          ,record_instructions = <<"/system_media/record-message-instructions">>
          ,press = <<"/system_media/press">>
          ,to_listen = <<"/system_media/listen-to-recording">>
          ,to_save = <<"/system_media/save-recording">>
          ,to_rerecord = <<"/system_media/rerecord">>
=======
           person_at_exten = <<"/system_media/vm-person">>
          ,not_available = <<"/system_media/vm-not_available">>
          ,record_instructions = <<"/system_media/vm-record_greeting">>
          ,press = <<"/system_media/vm-press">>
          ,to_listen = <<"/system_media/vm-listen_to_recording">>
          ,to_save = <<"/system_media/vm-save_recording">>
          ,to_rerecord = <<"/system_media/vm-rerecord">>
>>>>>>> 5f37560b
          ,tone_spec = [{struct, [{<<"Frequencies">>, [440]},{<<"Duration-ON">>, 500},{<<"Duration-OFF">>, 100}]}]          
         }).

-record(mailbox, {
           greeting = undefined
          ,file_id = undefined
          ,database = undefined
          ,mailbox_id = undefined
          ,action = undefined
          ,skip_instructions = <<"false">>
          ,skip_greeting = <<"false">>
          ,keys = #keys{}
          ,prompts = #prompts{}
         }).

%%--------------------------------------------------------------------
%% @public
%% @doc
%% Entry point for this module, based on the payload will either
%% connect a caller to check_voicemail or compose_voicemail.
%% @end
%%--------------------------------------------------------------------
-spec(handle/2 :: (Data :: json_object(), Call :: #cf_call{}) -> stop | continue).
handle(Data, #cf_call{cf_pid=CFPid}=Call) ->
    Box = get_mailbox_profile(Data),
    if
        Box#mailbox.action == <<"compose">> ->
            answer(Call),
            CFPid ! compose_voicemail(Box, Call);
        Box#mailbox.action == <<"check">> ->
            answer(Call),
            CFPid ! check_voicemail(Box, Call);
        true ->
            CFPid ! {continue}
    end.

check_voicemail(_Box, _Call) ->
    {stop}.

%%--------------------------------------------------------------------
%% @private
%% @doc
%% Fetches the mailbox parameters from the datastore and loads the
%% mailbox record
%% @end
%%--------------------------------------------------------------------
-spec(get_mailbox_profile/1 :: (JOBj :: json_object()) -> #mailbox{} | tuple(stop)).
get_mailbox_profile({struct, Props}) ->
    Db = get_value(<<"database">>, Props),
    Id = get_value(<<"id">>, Props),
    case couch_mgr:open_doc(Db, Id) of
        {ok, JObj} ->
            #mailbox{          
                       file_id = <<(list_to_binary(whistle_util:to_hex(crypto:rand_bytes(16))))/binary, ".wav">>
                      ,greeting = whapps_json:get_value(["base", "greeting"], JObj)
                      ,database = Db
                      ,mailbox_id = Id
                      ,skip_instructions = whapps_json:get_value(["base", "skip-instructions"], JObj, #mailbox.skip_instructions)
                      ,skip_greeting = whapps_json:get_value(["base", "skip-greeting"], JObj, #mailbox.skip_greeting)
                      ,action = get_value(<<"action">>, Props)
                    };
        _ -> 
            #mailbox{}
    end.

compose_voicemail(#mailbox{prompts=Prompts}=Box, Call) ->
    case whistle_util:is_true(Box#mailbox.skip_greeting) of
        false ->
            play_greeting(Box, Call);
        true ->
            ok
    end,
    case whistle_util:is_true(Box#mailbox.skip_instructions) of
        false ->
            play(Prompts#prompts.record_instructions, ?ANY_DIGIT, Call);
        true ->
            ok
    end,
    noop(Call),
    case wait_for_application_or_dtmf(<<"noop">>, 25000) of
        {ok, _} ->
            record_voicemail(Box, Call);
        {dtmf, _} ->
            record_voicemail(Box, Call);
        {error, _} ->
            {stop}
    end.

play_greeting(#mailbox{prompts=Prompts, greeting=undefined}, #cf_call{to_number=Exten} = Call) ->
    play(Prompts#prompts.person_at_exten, ?ANY_DIGIT, Call),
    say(Exten, <<"name_spelled">>, Call),
    play(Prompts#prompts.not_available, ?ANY_DIGIT, Call);
play_greeting(#mailbox{database=Db, mailbox_id=Id, greeting=Greeting}, Call) ->
    play(<<$/, Db/binary, $/, Id/binary, $/, Greeting/binary>>, ?ANY_DIGIT, Call).

record_voicemail(#mailbox{prompts=Prompts}=Box, Call) -> 
    flush(Call),
    tones(Prompts#prompts.tone_spec, Call),  
    record(Box#mailbox.file_id, Call),
    case cf_call_command:wait_for_message(<<"record">>, <<"RECORD_STOP">>, <<"call_event">>, 120000) of
        {ok, Msg} ->
            _Digits = get_value(<<"Terminator">>, Msg),
            review_recording(Box, Call);
        _Else ->                
            store(Box, Call),
            {stop}                
    end.

review_recording(#mailbox{prompts=Prompts, file_id=FileId, keys=Keys}=Box, Call) ->
    play(Prompts#prompts.press, ?ANY_DIGIT, Call),
    say(Keys#keys.listen, <<"name_spelled">>, Call),
    play(Prompts#prompts.to_listen, ?ANY_DIGIT, Call),
    play(Prompts#prompts.press, ?ANY_DIGIT, Call),
<<<<<<< HEAD
    say(Keys#keys.record, <<"name_spelled">>, Call),
    play(Prompts#prompts.to_save, ?ANY_DIGIT, Call),
    play(Prompts#prompts.press, ?ANY_DIGIT, Call),
    say(Keys#keys.save, <<"name_spelled">>, Call),
    play(Prompts#prompts.to_rerecord, ?ANY_DIGIT, Call),    
    case cf_call_command:wait_for_dtmf(10000) of
=======
    say(Keys#keys.save, <<"name_spelled">>, Call),
    play(Prompts#prompts.to_save, ?ANY_DIGIT, Call),
    play(Prompts#prompts.press, ?ANY_DIGIT, Call),
    say(Keys#keys.record, <<"name_spelled">>, Call),
    play(Prompts#prompts.to_rerecord, ?ANY_DIGIT, Call),    
    case cf_call_command:wait_for_dtmf(60000) of
>>>>>>> 5f37560b
        {error, _} ->
            store(Box, Call),
            {stop};
        {ok, Digit} ->
            flush(Call),
            if 
                Digit == Keys#keys.listen ->
                    cf_call_command:b_play(FileId, ?ANY_DIGIT, Call),
                    review_recording(Box, Call);
<<<<<<< HEAD
                Digit == Keys#keys.save ->                   
                    record_voicemail(Box, Call);
                true ->
                    store(Box, Call),
                    {stop}
            end
    end.

=======
                Digit == Keys#keys.record ->                   
                    record_voicemail(Box, Call);
                Digit == Keys#keys.save ->                   
                    store(Box, Call),
                    {stop};
                true ->
                    review_recording(Box, Call)
            end
    end.


change_pin(#mailbox{prompts=Prompts, file_id=FileId, keys=Keys}=Box, Call) ->
    ok.


>>>>>>> 5f37560b
%%--------------------------------------------------------------------
%% @private
%% @doc
%% Produces the low level whistle_api request to store the file as a
%% couchdb attachement on the voicemail defintion document
%% @end
%%--------------------------------------------------------------------
-spec(store/2 :: (Box :: #mailbox{}, Call :: #cf_call{}) -> no_return()).
store(#mailbox{database=Db, mailbox_id=Id, file_id=FileId}, #cf_call{call_id=CallId, amqp_q=AmqpQ}=Call) ->
    Command = [
                {<<"Application-Name">>, <<"store">>}
               ,{<<"Media-Name">>, FileId}
               ,{<<"Media-Transfer-Method">>, <<"put">>}
               ,{<<"Media-Transfer-Destination">>, <<(couch_mgr:get_url())/binary
                                                     ,Db/binary
                                                     ,$/, Id/binary
                                                     ,$/, FileId/binary
                                                     ,"?rev=", (couch_mgr:lookup_doc_rev(Db, Id))/binary
                                                   >>}
               ,{<<"Additional-Headers">>, [{struct, [{<<"Content-Type">>, <<"audio/x-wav">>}]}]}
               ,{<<"Insert-At">>, <<"now">>}
               ,{<<"Call-ID">>, CallId}
               | whistle_api:default_headers(AmqpQ, <<"call">>, <<"command">>, ?APP_NAME, ?APP_VERSION)
              ],    
    {ok, Payload} = whistle_api:store_req(Command),
    cf_call_command:send_callctrl(Payload, Call).<|MERGE_RESOLUTION|>--- conflicted
+++ resolved
@@ -42,15 +42,6 @@
          }).
 
 -record(prompts, {
-<<<<<<< HEAD
-           person_at_exten = <<"/system_media/the-person-at-exten">>
-          ,not_available = <<"/system_media/is-not-available">>
-          ,record_instructions = <<"/system_media/record-message-instructions">>
-          ,press = <<"/system_media/press">>
-          ,to_listen = <<"/system_media/listen-to-recording">>
-          ,to_save = <<"/system_media/save-recording">>
-          ,to_rerecord = <<"/system_media/rerecord">>
-=======
            person_at_exten = <<"/system_media/vm-person">>
           ,not_available = <<"/system_media/vm-not_available">>
           ,record_instructions = <<"/system_media/vm-record_greeting">>
@@ -58,7 +49,6 @@
           ,to_listen = <<"/system_media/vm-listen_to_recording">>
           ,to_save = <<"/system_media/vm-save_recording">>
           ,to_rerecord = <<"/system_media/vm-rerecord">>
->>>>>>> 5f37560b
           ,tone_spec = [{struct, [{<<"Frequencies">>, [440]},{<<"Duration-ON">>, 500},{<<"Duration-OFF">>, 100}]}]          
          }).
 
@@ -172,21 +162,12 @@
     say(Keys#keys.listen, <<"name_spelled">>, Call),
     play(Prompts#prompts.to_listen, ?ANY_DIGIT, Call),
     play(Prompts#prompts.press, ?ANY_DIGIT, Call),
-<<<<<<< HEAD
-    say(Keys#keys.record, <<"name_spelled">>, Call),
-    play(Prompts#prompts.to_save, ?ANY_DIGIT, Call),
-    play(Prompts#prompts.press, ?ANY_DIGIT, Call),
-    say(Keys#keys.save, <<"name_spelled">>, Call),
-    play(Prompts#prompts.to_rerecord, ?ANY_DIGIT, Call),    
-    case cf_call_command:wait_for_dtmf(10000) of
-=======
     say(Keys#keys.save, <<"name_spelled">>, Call),
     play(Prompts#prompts.to_save, ?ANY_DIGIT, Call),
     play(Prompts#prompts.press, ?ANY_DIGIT, Call),
     say(Keys#keys.record, <<"name_spelled">>, Call),
     play(Prompts#prompts.to_rerecord, ?ANY_DIGIT, Call),    
     case cf_call_command:wait_for_dtmf(60000) of
->>>>>>> 5f37560b
         {error, _} ->
             store(Box, Call),
             {stop};
@@ -196,16 +177,6 @@
                 Digit == Keys#keys.listen ->
                     cf_call_command:b_play(FileId, ?ANY_DIGIT, Call),
                     review_recording(Box, Call);
-<<<<<<< HEAD
-                Digit == Keys#keys.save ->                   
-                    record_voicemail(Box, Call);
-                true ->
-                    store(Box, Call),
-                    {stop}
-            end
-    end.
-
-=======
                 Digit == Keys#keys.record ->                   
                     record_voicemail(Box, Call);
                 Digit == Keys#keys.save ->                   
@@ -221,7 +192,6 @@
     ok.
 
 
->>>>>>> 5f37560b
 %%--------------------------------------------------------------------
 %% @private
 %% @doc
