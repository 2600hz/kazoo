--- conflicted
+++ resolved
@@ -131,11 +131,7 @@
     spawn(fun() ->
                   Context1 = crossbar_doc:save(Context),
                   Pid ! {binding_result, true, [RD, Context1, Params]},
-<<<<<<< HEAD
-		  spawn(fun() -> accounts:replicate_from_account(Context1#cb_context.db_name, ?SIP_CREDS_DB, ?SIP_FILTER) end)
-=======
 		  accounts:replicate_from_account(Context1#cb_context.db_name, ?AGG_DB, ?AGG_FILTER)
->>>>>>> b0a46c7e
 	  end),
     {noreply, State};
 
