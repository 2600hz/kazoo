--- conflicted
+++ resolved
@@ -1,9 +1,5 @@
-<<<<<<< HEAD
 {autoload_modules, [user_auth, api_auth, token_auth, simple_authz
   		   ,accounts, users, evtsub, media, callflows
 		   ,devices, conferences, vmboxes, servers
-		   ,resources, noauthn, noauthz, registrations
-		   ]}.
-=======
-{autoload_modules, [user_auth, api_auth, token_auth, simple_authz, accounts, users, evtsub, media, callflows, devices, conferences, vmboxes, servers, resources, noauthz, noauthn]}.
->>>>>>> 4cc8d519
+		   ,resources, noauthn, noauthz
+		   ]}.