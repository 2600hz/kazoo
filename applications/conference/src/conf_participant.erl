--- conflicted
+++ resolved
@@ -320,24 +320,12 @@
 handle_cast({'sync_participant', JObj}, #participant{call=Call}=Participant) ->
     {'noreply', sync_participant(JObj, Call, Participant)};
 handle_cast('play_member_entry', #participant{conference=Conference}=Participant) ->
-<<<<<<< HEAD
-    _ = whapps_conference:play_entry_tone(Conference) andalso
-        whapps_conference_command:play(<<"tone_stream://v=-7;>=2;+=.1;%(300,0,523,659);v=-7;>=3;+=.1;%(800,0,659,783)">>, Conference),
-    {'noreply', Participant};
-handle_cast('play_moderator_entry', #participant{conference=Conference}=Participant) ->
-    _ = case whapps_conference:play_entry_tone(Conference) of
-            'false' -> 'ok';
-            'true' ->
-                whapps_conference_command:play(<<"tone_stream://v=-7;>=2;+=.1;%(300,0,523,659);v=-7;>=3;+=.1;%(800,0,659,783)">>, Conference)
-        end,
-=======
     _ = whapps_conference:play_entry_tone(Conference)
         andalso whapps_conference_command:play(?ENTRY_TONE, Conference),
     {'noreply', Participant};
 handle_cast('play_moderator_entry', #participant{conference=Conference}=Participant) ->
     _ = whapps_conference:play_entry_tone(Conference)
         andalso whapps_conference_command:play(?MOD_ENTRY_TONE, Conference),
->>>>>>> 8cac751f
     {'noreply', Participant};
 handle_cast({'dtmf', Digit}, #participant{last_dtmf = <<"*">>}=Participant) ->
     case Digit of
