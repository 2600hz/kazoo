--- conflicted
+++ resolved
@@ -387,12 +387,6 @@
             ) ->
     lager:debug("set outbound caller id to ~s '~s'", [Number, Name]),
     AccountId = kapi_offnet_resource:account_id(OffnetReq),
-<<<<<<< HEAD
-
-    ReqCCVs = kapi_offnet_resource:custom_channel_vars(OffnetReq, kz_json:new()),
-
-    IgnoreEarlyMedia = kz_json:is_true(<<"Require-Ignore-Early-Media">>, ReqCCVs, 'false')
-=======
     CCVs =
         kz_json:set_values([{<<"Ignore-Display-Updates">>, <<"true">>}
                            ,{<<"Account-ID">>, AccountId}
@@ -405,7 +399,6 @@
                           ),
     FmtEndpoints = stepswitch_util:format_endpoints(Endpoints, Name, Number, OffnetReq),
     IgnoreEarlyMedia = kz_json:is_true(<<"Require-Ignore-Early-Media">>, CCVs, 'false')
->>>>>>> 422380c6
         orelse kapi_offnet_resource:ignore_early_media(OffnetReq, 'false'),
 
     FailOnSingleReject = kz_json:get_value(<<"Require-Fail-On-Single-Reject">>, ReqCCVs),
