--- conflicted
+++ resolved
@@ -675,21 +675,12 @@
     IsEmergency = gateway_emergency_resource(Gateway),
     {CIDName, CIDNumber} = gateway_cid(OffnetJObj, IsEmergency, PrivacyMode),
 
-<<<<<<< HEAD
     CCVs = [{<<"Emergency-Resource">>, IsEmergency}
-            ,{<<"Matched-Number">>, DestinationNumber}
-            ,{<<"RTCP-MUX">>, RTCP_MUX}
-             | gateway_from_uri_settings(Gateway)
+           ,{<<"Matched-Number">>, DestinationNumber}
+           ,{<<"Resource-Type">>, <<"offnet-termination">>}
+           ,{<<"RTCP-MUX">>, RTCP_MUX}
+            | gateway_from_uri_settings(Gateway)
            ]),
-=======
-    CCVs = props:filter_undefined(
-             [{<<"Emergency-Resource">>, IsEmergency}
-             ,{<<"Matched-Number">>, DestinationNumber}
-             ,{<<"Resource-Type">>, <<"offnet-termination">>}
-             ,{<<"RTCP-MUX">>, RTCP_MUX}
-              | gateway_from_uri_settings(Gateway)
-             ]),
->>>>>>> cc620bd1
     kz_json:from_list(
       props:filter_empty(
         [{<<"Route">>, gateway_dialstring(Gateway, DestinationNumber)}
