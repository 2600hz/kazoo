%%%-------------------------------------------------------------------
%%% @copyright (C) 2011-2014, 2600Hz INC
%%% @doc
%%% Listener for reg_success, and reg_query AMQP requests
%%% @end
%%% @contributors
%%%   James Aimonetti
%%%-------------------------------------------------------------------
-module(ecallmgr_registrar).

-behaviour(gen_listener).

-export([start_link/0]).
-export([lookup_contact/2
         ,lookup_original_contact/2
         ,lookup_registration/2
         ,get_registration/2
        ]).
-export([reg_success/2
         ,reg_query/2
         ,reg_flush/2
         ,handle_reg_success/2
         ,summary/0, summary/1
         ,details/0, details/1, details/2
         ,flush/0, flush/1, flush/2
         ,count/0
        ]).

-export([init/1
         ,handle_call/3
         ,handle_cast/2
         ,handle_info/2
         ,handle_event/2
         ,terminate/2
         ,code_change/3
        ]).

-include("ecallmgr.hrl").
-include_lib("nksip/include/nksip.hrl").

-define(RESPONDERS, [{{?MODULE, 'reg_query'}
                      ,[{<<"directory">>, <<"reg_query">>}]
                     }
                     ,{{?MODULE, 'reg_success'}
                       ,[{<<"directory">>, <<"reg_success">>}]
                      }
                     ,{{?MODULE, 'reg_flush'}
                       ,[{<<"directory">>, <<"reg_flush">>}]
                      }
                    ]).
-define(BINDINGS, [{'registration', [{'restrict_to', ['reg_success'
                                                      ,'reg_query'
                                                      ,'reg_flush'
                                                     ]}
                                     ,'federate'
                                    ]}
                   ,{'self', []}
                  ]).
-define(SERVER, ?MODULE).
-define(REG_QUEUE_NAME, <<>>).
-define(REG_QUEUE_OPTIONS, []).
-define(REG_CONSUME_OPTIONS, []).

-record(state, {started = wh_util:current_tstamp()}).

-record(registration, {id :: {ne_binary(), ne_binary()} | '_' | '$1'
                       ,username :: ne_binary() | '_'
                       ,realm :: ne_binary() | '_' | '$1'
                       ,network_port :: ne_binary() | '_'
                       ,network_ip :: ne_binary() | '_'
                       ,to_host :: ne_binary() | '_'
                       ,to_user :: ne_binary() | '_'
                       ,from_host :: ne_binary() | '_'
                       ,from_user :: ne_binary() | '_'
                       ,call_id :: ne_binary() | '_'
                       ,user_agent :: ne_binary() | '_'
                       ,expires :: non_neg_integer() | '_' | '$1'
                       ,contact :: ne_binary() | '_'
                       ,previous_contact :: api_binary() | '_'
                       ,original_contact :: ne_binary() | '_'
                       ,last_registration :: non_neg_integer() | '_' | '$2'
                       ,initial_registration :: non_neg_integer() | '_'
                       ,registrar_node :: ne_binary() | '_'
                       ,registrar_hostname :: ne_binary() | '_'
                       ,suppress_unregister = 'true' :: boolean() | '_'
                       ,register_overwrite_notify = 'false' :: boolean() | '_'
                       ,account_db :: api_binary() | '_'
                       ,account_id :: api_binary() | '_'
                       ,authorizing_id :: api_binary() | '_'
                       ,authorizing_type :: api_binary() | '_'
                       ,owner_id :: api_binary() | '_'
                       ,initial = 'true' :: boolean() | '_'
                       ,account_realm :: api_binary() | '_' | '$2'
                       ,account_name :: api_binary() | '_'
                      }).

-type registration() :: #registration{}.
-type registrations() :: [registration(),...] | [].

%%%===================================================================
%%% API
%%%===================================================================

%%--------------------------------------------------------------------
%% @doc
%% Starts the server
%%
%% @spec start_link() -> {ok, Pid} | ignore | {error, Error}
%% @end
%%--------------------------------------------------------------------
start_link() ->
    gen_listener:start_link({'local', ?MODULE}
                            ,?MODULE
                            ,[{'responders', ?RESPONDERS}
                              ,{'bindings', ?BINDINGS}
                              ,{'queue_name', ?REG_QUEUE_NAME}
                              ,{'queue_options', ?REG_QUEUE_OPTIONS}
                              ,{'consume_options', ?REG_CONSUME_OPTIONS}
                             ]
                            ,[]
                           ).

-spec reg_success(wh_json:object(), wh_proplist()) -> 'ok'.
reg_success(JObj, _Props) ->
    'true' = wapi_registration:success_v(JObj),
    _ = wh_util:put_callid(JObj),
    Registration = create_registration(JObj),
    gen_server:cast(?MODULE, {'insert_registration', Registration}),
    lager:info("inserted registration ~s@~s with contact ~s", [Registration#registration.username
                                                               ,Registration#registration.realm
                                                               ,Registration#registration.contact
                                                              ]),
    whistle_stats:increment_counter("register-success"),
    _ = maybe_initial_registration(Registration),
    maybe_registration_notify(Registration).

-spec reg_query(wh_json:object(), wh_proplist()) -> 'ok'.
reg_query(JObj, _Props) ->
    'true' = wapi_registration:query_req_v(JObj),
    _ = wh_util:put_callid(JObj),
    maybe_resp_to_query(JObj).

reg_flush(JObj, _Props) ->
    'true' = wapi_registration:flush_v(JObj),
    lager:debug("recv req to flush ~s @ ~s", [wh_json:get_value(<<"Username">>, JObj)
                                              ,wh_json:get_value(<<"Realm">>, JObj)
                                             ]),
    flush(wh_json:get_value(<<"Username">>, JObj)
          ,wh_json:get_value(<<"Realm">>, JObj)
         ).

-spec lookup_contact(ne_binary(), ne_binary()) ->
                            {'ok', ne_binary()} |
                            {'error', 'not_found'}.
lookup_contact(Realm, Username) ->
    case wh_util:is_empty(Realm) orelse wh_util:is_empty(Username) of
        'true' -> {'error', 'not_found'};
        'false' ->
            case get_registration(Realm, Username) of
                #registration{contact=Contact} ->
                    lager:info("found user ~s@~s contact ~s"
                               ,[Username, Realm, Contact]
                              ),
                    {'ok', Contact};
                'undefined' -> fetch_contact(Username, Realm)
            end
    end.

-spec lookup_original_contact(ne_binary(), ne_binary()) ->
                                     {'ok', ne_binary()} |
                                     {'error', 'not_found'}.
lookup_original_contact(Realm, Username) ->
    case wh_util:is_empty(Realm) orelse wh_util:is_empty(Username) of
        'true' -> {'error', 'not_found'};
        'false' ->
            case get_registration(Realm, Username) of
                #registration{original_contact=Contact} ->
                    lager:info("found user ~s@~s original contact ~s"
                               ,[Username, Realm, Contact]
                              ),
                    {'ok', Contact};
                'undefined' -> fetch_original_contact(Username, Realm)
            end
    end.

-spec lookup_registration(ne_binary(), ne_binary()) ->
                                 {'ok', wh_json:object()} |
                                 {'error', 'not_found'}.
lookup_registration(Realm, Username) ->
    case get_registration(Realm, Username) of
        #registration{}=Registration ->
            {'ok', wh_json:from_list(to_props(Registration))};
        'undefined' -> fetch_registration(Username, Realm)
    end.

-spec get_registration(ne_binary(), ne_binary()) -> 'undefined' | registration().
get_registration(Realm, Username) ->
    case ets:lookup(?MODULE, registration_id(Username, Realm)) of
        [#registration{}=Registration] ->
            Registration;
        _ -> 'undefined'
    end.

-spec summary() -> 'ok'.
summary() ->
    MatchSpec = [{#registration{_ = '_'}
                  ,[]
                  ,['$_']
                 }],
    print_summary(ets:select(?MODULE, MatchSpec, 1)).

-spec summary(text()) -> 'ok'.
summary(Realm) when not is_binary(Realm) ->
    summary(wh_util:to_binary(Realm));
summary(Realm) ->
    R = wh_util:to_lower_binary(Realm),
    MatchSpec = [{#registration{realm = '$1'
                                ,account_realm = '$2'
                                ,_ = '_'
                               }
                  ,[{'orelse'
                     ,{'=:=', '$1', {'const', R}}
                     ,{'=:=', '$2', {'const', R}}
                    }
                   ]
                  ,['$_']
                 }],
    print_summary(ets:select(?MODULE, MatchSpec, 1)).

-spec details() -> 'ok'.
details() ->
    MatchSpec = [{#registration{_ = '_'}
                  ,[]
                  ,['$_']
                 }],
    print_details(ets:select(?MODULE, MatchSpec, 1)).

-spec details(text()) -> 'ok'.
details(User) when not is_binary(User) ->
    details(wh_util:to_binary(User));
details(User) ->
    case binary:split(User, <<"@">>) of
        [Username, Realm] -> details(Username, Realm);
        _Else ->
            Realm = wh_util:to_lower_binary(User),
            MatchSpec = [{#registration{realm = '$1'
                                        ,account_realm = '$2'
                                        ,_ = '_'
                                       }
                          ,[{'orelse'
                             ,{'=:=', '$1', {'const', Realm}}
                             ,{'=:=', '$2', {'const', Realm}}
                            }
                           ]
                          ,['$_']
                         }],
            print_details(ets:select(?MODULE, MatchSpec, 1))
    end.

-spec details(text(), text()) -> 'ok'.
details(Username, Realm) when not is_binary(Username) ->
    details(wh_util:to_binary(Username), Realm);
details(Username, Realm) when not is_binary(Realm) ->
    details(Username, wh_util:to_binary(Realm));
details(Username, Realm) ->
    Id =  registration_id(Username, Realm),
    MatchSpec = [{#registration{id = '$1', _ = '_'}
                  ,[{'=:=', '$1', {const, Id}}]
                  ,['$_']
                 }],
    print_details(ets:select(?MODULE, MatchSpec, 1)).

-spec flush() -> 'ok'.
flush() ->
    gen_server:cast(?MODULE, 'flush').

-spec flush(text()) -> 'ok'.
flush(Realm) when not is_binary(Realm)->
    flush(wh_util:to_binary(Realm));
flush(Realm) ->
    case binary:split(Realm, <<"@">>) of
        [Username, Realm] -> flush(Username, Realm);
        _Else -> gen_server:cast(?MODULE, {'flush', Realm})
    end.

-spec flush(text() | 'undefined', text()) -> 'ok'.
flush('undefined', Realm) ->
    flush(Realm);
flush(Username, Realm) when not is_binary(Realm) ->
    flush(Username, wh_util:to_binary(Realm));
flush(Username, Realm) when not is_binary(Username) ->
    flush(wh_util:to_binary(Username), Realm);
flush(Username, Realm) ->
    gen_server:cast(?MODULE, {'flush', Username, Realm}).

-spec count() -> non_neg_integer().
count() -> ets:info(?MODULE, 'size').

-spec handle_reg_success(atom(), wh_proplist()) -> 'ok'.
handle_reg_success(Node, Props) ->
    put('callid', props:get_first_defined([<<"Call-ID">>, <<"call-id">>], Props, 'reg_success')),
    Req = lists:foldl(fun(<<"Contact">>=K, Acc) ->
<<<<<<< HEAD
                             [{K, get_fs_contact(Props)} | Acc];
                          (K, Acc) ->
=======
                              [{K, get_fs_contact(Props)} | Acc];
                         (K, Acc) ->
>>>>>>> 8cac751f
                              case props:get_first_defined([wh_util:to_lower_binary(K), K], Props) of
                                  'undefined' -> Acc;
                                  V -> [{K, V} | Acc]
                              end
                      end
                      ,[{<<"Event-Timestamp">>, round(wh_util:current_tstamp())}
                        ,{<<"FreeSWITCH-Nodename">>, wh_util:to_binary(Node)}
                        | wh_api:default_headers(?APP_NAME, ?APP_VERSION)
                       ]
                      ,wapi_registration:success_keys()),
    lager:debug("sending successful registration for ~s@~s"
                ,[props:get_value(<<"Username">>, Req), props:get_value(<<"Realm">>, Req)]
               ),
    wh_amqp_worker:cast(Req, fun wapi_registration:publish_success/1).

-spec get_fs_contact(wh_proplist()) -> ne_binary().
get_fs_contact(Props) ->
    Contact = props:get_first_defined([<<"Contact">>, <<"contact">>], Props),
    [User, AfterAt] = binary:split(Contact, <<"@">>), % only one @ allowed
    <<User/binary, "@", (wh_util:to_binary(mochiweb_util:unquote(AfterAt)))/binary>>.

%%%===================================================================
%%% gen_listener callbacks
%%%===================================================================

%%--------------------------------------------------------------------
%% @private
%% @doc
%% Initializes the server
%%
%% @spec init(Args) -> {ok, State} |
%%                     {ok, State, Timeout} |
%%                     ignore |
%%                     {stop, Reason}
%% @end
%%--------------------------------------------------------------------
init([]) ->
    process_flag('trap_exit', 'true'),
    lager:debug("starting new ecallmgr registrar"),
    _ = ets:new(?MODULE, ['set', 'protected', 'named_table', {'keypos', #registration.id}]),
    erlang:send_after(2000, self(), 'expire'),

    gproc:reg({'p', 'l', ?REGISTER_SUCCESS_REG}),

    {'ok', #state{}}.

%%--------------------------------------------------------------------
%% @private
%% @doc
%% Handling call messages
%%
%% @spec handle_call(Request, From, State) ->
%%                                   {reply, Reply, State} |
%%                                   {reply, Reply, State, Timeout} |
%%                                   {noreply, State} |
%%                                   {noreply, State, Timeout} |
%%                                   {stop, Reason, Reply, State} |
%%                                   {stop, Reason, State}
%% @end
%%--------------------------------------------------------------------
handle_call('registrar_age', _, #state{started=Started}=State) ->
    {'reply', wh_util:current_tstamp() - Started, State};
handle_call(_Msg, _From, State) ->
    {'noreply', State}.

%%--------------------------------------------------------------------
%% @private
%% @doc
%% Handling cast messages
%%
%% @spec handle_cast(Msg, State) -> {noreply, State} |
%%                                  {noreply, State, Timeout} |
%%                                  {stop, Reason, State}
%% @end
%%--------------------------------------------------------------------
handle_cast({'insert_registration', Registration}, State) ->
    _ = ets:insert(?MODULE, Registration#registration{initial='false'}),
    {'noreply', State};
handle_cast({'update_registration', {Username, Realm}=Id, Props}, State) ->
    lager:debug("updated registration ~s@~s", [Username, Realm]),
    _ = ets:update_element(?MODULE, Id, Props),
    {'noreply', State};
handle_cast('flush', State) ->
    _ = ets:delete_all_objects(?MODULE),
    {'noreply', State};
handle_cast({'flush', Realm}, State) ->
    R = wh_util:to_lower_binary(Realm),
    MatchSpec = [{#registration{realm = '$1'
                                ,account_realm = '$2'
                                ,_ = '_'
                               }
                  ,[{'orelse', {'=:=', '$1', {'const', R}}
                     ,{'=:=', '$2', {'const', R}}}
                   ]
                  ,['true']
                 }],
    NumberDeleted = ets:select_delete(?MODULE, MatchSpec),
    lager:debug("removed ~p expired registrations", [NumberDeleted]),
    ecallmgr_fs_nodes:flush(),
    {'noreply', State};
handle_cast({'flush', Username, Realm}, State) ->
    _ = ets:delete(?MODULE, registration_id(Username, Realm)),
    ecallmgr_fs_nodes:flush(Username, Realm),
    {'noreply', State};
handle_cast(_Msg, State) ->
    {'noreply', State}.

%%--------------------------------------------------------------------
%% @private
%% @doc
%% Handling all non call/cast messages
%%
%% @spec handle_info(Info, State) -> {noreply, State} |
%%                                   {noreply, State, Timeout} |
%%                                   {stop, Reason, State}
%% @end
%%--------------------------------------------------------------------
handle_info('expire', State) ->
    _ = expire_objects(),
    _ = erlang:send_after(2000, self(), 'expire'),
    {'noreply', State};
handle_info(?REGISTER_SUCCESS_MSG(Node, Props), State) ->
    spawn(?MODULE, 'handle_reg_success', [Node, Props]),
    {'noreply', State};
handle_info(_Info, State) ->
    lager:debug("unhandled message: ~p", [_Info]),
    {'noreply', State}.

%%--------------------------------------------------------------------
%% @private
%% @doc
%% Handling AMQP event objects
%%
%% @spec handle_event(JObj, State) -> {reply, Props}
%% @end
%%--------------------------------------------------------------------
handle_event(_JObj, _State) ->
    {'reply', []}.

%%--------------------------------------------------------------------
%% @private
%% @doc
%% This function is called by a gen_listener when it is about to
%% terminate. It should be the opposite of Module:init/1 and do any
%% necessary cleaning up. When it returns, the gen_listener terminates
%% with Reason. The return value is ignored.
%%
%% @spec terminate(Reason, State) -> void()
%% @end
%%--------------------------------------------------------------------
-spec terminate(term(), term()) -> 'ok'.
terminate(_Reason, _) ->
    lager:debug("ecallmgr registrar ~p termination", [_Reason]).

%%--------------------------------------------------------------------
%% @private
%% @doc
%% Convert process state when code is changed
%%
%% @spec code_change(OldVsn, State, Extra) -> {ok, NewState}
%% @end
%%--------------------------------------------------------------------
code_change(_OldVsn, State, _Extra) ->
    {'ok', State}.

%%%===================================================================
%%% Internal functions
%%%===================================================================
-spec fetch_registration(ne_binary(), ne_binary()) ->
                                {'ok', ne_binary()} |
                                {'error', 'not_found'}.
fetch_registration(Username, Realm) ->
    Reg = [{<<"Username">>, Username}
           ,{<<"Realm">>, Realm}
           ,{<<"Fields">>, []} % will fetch all fields
           | wh_api:default_headers(?APP_NAME, ?APP_VERSION)
          ],
    case query_for_registration(Reg) of
        {'ok', JObjs} ->
            case [JObj
                  || JObj <- JObjs,
                     wapi_registration:query_resp_v(JObj)
                 ]
            of
                [Registration|_] ->
                    lager:info("fetched user ~s@~s registration", [Username, Realm]),
                    {'ok', Registration};
                _Else ->
                    lager:info("registration query for user ~s@~s returned an empty result", [Username, Realm]),
                    {'error', 'not_found'}
            end;
        _Else ->
            lager:info("registration query for user ~s@~s failed: ~p", [Username, Realm, _Else]),
            {'error', 'not_found'}
    end.

-spec fetch_contact(ne_binary(), ne_binary()) ->
                           {'ok', ne_binary()} |
                           {'error', 'not_found'}.
fetch_contact(Username, Realm) ->
    Reg = [{<<"Username">>, Username}
           ,{<<"Realm">>, Realm}
           ,{<<"Fields">>, [<<"Contact">>]}
           | wh_api:default_headers(?APP_NAME, ?APP_VERSION)
          ],
    case query_for_registration(Reg) of
        {'ok', JObjs} ->
            case [Contact
                  || JObj <- JObjs
                         ,wapi_registration:query_resp_v(JObj)
                         ,(Contact = wh_json:get_value([<<"Fields">>, 1, <<"Contact">>]
                                                       ,JObj)) =/= 'undefined'
                 ]
            of
                [Contact|_] ->
                    lager:info("fetched user ~s@~s contact ~s", [Username, Realm, Contact]),
                    {'ok', Contact};
                _Else ->
                    lager:info("contact query for user ~s@~s returned an empty result", [Username, Realm]),
                    {'error', 'not_found'}
            end;
        _Else ->
            lager:info("contact query for user ~s@~s failed: ~p", [Username, Realm, _Else]),
            {'error', 'not_found'}
    end.

-spec query_for_registration(api_terms()) ->
                                    {'ok', wh_json:objects()} |
                                    {'error', any()}.
query_for_registration(Reg) ->
    wh_amqp_worker:call_collect(Reg
                                ,fun wapi_registration:publish_query_req/1
                                ,{'ecallmgr', fun wapi_registration:query_resp_v/1, 'true'}
                                ,2000
                               ).

-spec fetch_original_contact(ne_binary(), ne_binary()) ->
                                    {'ok', ne_binary()} |
                                    {'error', 'not_found'}.
fetch_original_contact(Username, Realm) ->
    Reg = [{<<"Username">>, Username}
           ,{<<"Realm">>, Realm}
           ,{<<"Fields">>, [<<"Original-Contact">>]}
           | wh_api:default_headers(?APP_NAME, ?APP_VERSION)
          ],
    case wh_amqp_worker:call_collect(Reg
                                     ,fun wapi_registration:publish_query_req/1
                                     ,{'ecallmgr', fun wapi_registration:query_resp_v/1, 'true'}
                                     ,2000
                                    )
    of
        {'ok', JObjs} ->
            case [Contact
                  || JObj <- JObjs
                         ,wapi_registration:query_resp_v(JObj)
                         ,(Contact = wh_json:get_value([<<"Fields">>, 1, <<"Original-Contact">>]
                                                       ,JObj)) =/= 'undefined'
                 ]
            of
                [Contact|_] ->
                    lager:info("fetched user ~s@~s original contact ~s", [Username, Realm, Contact]),
                    {'ok', Contact};
                _Else ->
                    lager:info("original contact query for user ~s@~s returned an empty result", [Username, Realm]),
                    {'error', 'not_found'}
            end;
        _Else ->
            lager:info("original contact query for user ~s@~s failed: ~p", [Username, Realm, _Else]),
            {'error', 'not_found'}
    end.

-spec expire_objects() -> 'ok'.
expire_objects() ->
    Now = wh_util:current_tstamp(),
    MatchSpec = [{#registration{expires = '$1'
                                ,last_registration = '$2'
                                , _ = '_'}
                  ,[{'>', {const, Now}, {'+', '$1', '$2'}}]
                  ,['$_']
                 }],
    expire_object(ets:select(?MODULE, MatchSpec, 1)).

-spec expire_object(_) -> 'ok'.
expire_object('$end_of_table') -> 'ok';
expire_object({[#registration{id=Id
                              ,suppress_unregister='true'
                              ,username=Username
                              ,realm=Realm
                              ,call_id=CallId}
               ], Continuation}) ->
    put(callid, CallId),
    lager:debug("registration ~s@~s expired", [Username, Realm]),
    _ = ets:delete(?MODULE, Id),
    expire_object(ets:select(Continuation));
expire_object({[#registration{id=Id
                              ,username=Username
                              ,realm=Realm
                              ,call_id=CallId}=Reg
               ], Continuation}) ->
    put('callid', CallId),
    lager:debug("registration ~s@~s expired", [Username, Realm]),
    _ = ets:delete(?MODULE, Id),
    _ = spawn(fun() ->
                      put('callid', CallId),
                      case maybe_oldest_registrar(Username, Realm) of
                          'false' -> 'ok';
                          'true' ->
                              lager:debug("sending deregister notice for ~s@~s", [Username, Realm]),
                              send_deregister_notice(Reg)
                      end
              end),
    expire_object(ets:select(Continuation)).

-spec maybe_resp_to_query(wh_json:object()) -> 'ok'.
maybe_resp_to_query(JObj) ->
    case wh_json:get_value(<<"Node">>, JObj)
        =:= wh_util:to_binary(node())
    of
        'false' -> resp_to_query(JObj);
        'true' ->
            Resp = [{<<"Msg-ID">>, wh_json:get_value(<<"Msg-ID">>, JObj)}
                    ,{<<"Registrar-Age">>, gen_server:call(?MODULE, 'registrar_age')}
                    | wh_api:default_headers(?APP_NAME, ?APP_VERSION)
                   ],
            wapi_registration:publish_query_err(wh_json:get_value(<<"Server-ID">>, JObj), Resp)
    end.

-spec build_query_spec(wh_json:object(), boolean()) -> ets:match_spec().
build_query_spec(JObj, CountOnly) ->
    {SelectFormat, QueryFormat} =
        case wh_util:to_lower_binary(wh_json:get_value(<<"Realm">>, JObj)) of
            <<"all">> -> {#registration{_='_'}, {'=:=', 'undefined', 'undefined'}};
            Realm ->
                case wh_json:get_value(<<"Username">>, JObj) of
                    'undefined' ->
                        {#registration{realm = '$1'
                                       ,account_realm = '$2'
                                       ,_ = '_'
                                      }
                         ,{'orelse', {'=:=', '$1', {'const', Realm}}
                           ,{'=:=', '$2', {'const', Realm}}}
                        };
                    Username ->
                        Id = registration_id(Username, Realm),
                        {#registration{id = '$1', _ = '_'}
                         ,{'=:=', '$1', {'const', Id}}
                        }
                end
        end,
    ResultFormat = case CountOnly of
                       'true' -> 'true';
                       'false' -> '$_'
                   end,

    [{SelectFormat
      ,[QueryFormat]
      ,[ResultFormat]
     }].

-spec resp_to_query(wh_json:object()) -> 'ok'.
resp_to_query(JObj) ->
    Fields = wh_json:get_value(<<"Fields">>, JObj, []),
    CountOnly = wh_json:is_true(<<"Count-Only">>, JObj, 'false'),

    SelectFun = case CountOnly of
                    'true' -> fun ets:select_count/2;
                    'false' -> fun ets:select/2
                end,
    MatchSpec = build_query_spec(JObj, CountOnly),

    case SelectFun(?MODULE, MatchSpec) of
        [] ->
            Resp = [{<<"Msg-ID">>, wh_json:get_value(<<"Msg-ID">>, JObj)}
                    ,{<<"Registrar-Age">>, gen_server:call(?MODULE, 'registrar_age')}
                    | wh_api:default_headers(?APP_NAME, ?APP_VERSION)
                   ],
            wapi_registration:publish_query_err(wh_json:get_value(<<"Server-ID">>, JObj), Resp);
        [_|_]=Registrations ->
            Resp = [{<<"Msg-ID">>, wh_json:get_value(<<"Msg-ID">>, JObj)}
                    ,{<<"Registrar-Age">>, gen_server:call(?MODULE, 'registrar_age')}
                    ,{<<"Fields">>, [filter(Fields, wh_json:from_list(to_props(Registration)))
                                            || Registration <- Registrations
                                    ]}
                    | wh_api:default_headers(?APP_NAME, ?APP_VERSION)
                   ],
            wapi_registration:publish_query_resp(wh_json:get_value(<<"Server-ID">>, JObj), Resp);
        Count when is_integer(Count) ->
            Resp = [{<<"Msg-ID">>, wh_json:get_value(<<"Msg-ID">>, JObj)}
                    ,{<<"Registrar-Age">>, gen_server:call(?MODULE, 'registrar_age')}
                    ,{<<"Fields">>, []}
                    ,{<<"Count">>, Count}
                    | wh_api:default_headers(?APP_NAME, ?APP_VERSION)
                   ],
            wapi_registration:publish_query_resp(wh_json:get_value(<<"Server-ID">>, JObj), Resp)
    end.

-spec registration_id(ne_binary(), ne_binary()) -> {ne_binary(), ne_binary()}.
registration_id(Username, Realm) ->
    {wh_util:to_lower_binary(Username), wh_util:to_lower_binary(Realm)}.

-spec create_registration(wh_json:object()) -> registration().
create_registration(JObj) ->
    Username = wh_json:get_value(<<"Username">>, JObj),
    Realm = wh_json:get_value(<<"Realm">>, JObj),
    Reg = existing_or_new_registration(Username, Realm),
    OriginalContact = wh_json:get_value(<<"Contact">>, JObj),

    Reg#registration{username=Username
                     ,realm=Realm
                     ,network_port=wh_json:get_value(<<"Network-Port">>, JObj)
                     ,network_ip=wh_json:get_value(<<"Network-IP">>, JObj)
                     ,to_host=wh_json:get_value(<<"To-Host">>, JObj, ?DEFAULT_REALM)
                     ,to_user=wh_json:get_value(<<"To-User">>, JObj, <<"nouser">>)
                     ,from_host=wh_json:get_value(<<"From-Host">>, JObj, ?DEFAULT_REALM)
                     ,from_user=wh_json:get_value(<<"From-User">>, JObj, <<"nouser">>)
                     ,call_id=wh_json:get_value(<<"Call-ID">>, JObj)
                     ,user_agent=wh_json:get_value(<<"User-Agent">>, JObj)
                     ,expires=ecallmgr_util:maybe_add_expires_deviation(
                                wh_json:get_integer_value(<<"Expires">>, JObj, 60))
                     ,contact=fix_contact(OriginalContact)
                     ,original_contact=OriginalContact
                     ,last_registration=wh_util:current_tstamp()
                     ,registrar_node=wh_json:get_first_defined([<<"Registrar-Node">>
                                                                ,<<"FreeSWITCH-Nodename">>
                                                                ,<<"Node">>
                                                               ], JObj)
                     ,registrar_hostname=wh_json:get_value(<<"Hostname">>, JObj)
                    }.

-spec fix_contact(ne_binary()) -> ne_binary().
fix_contact(Contact) ->
    binary:replace(Contact
                   ,[<<"<">>, <<">">>]
                   ,<<>>
                   ,['global']
                  ).

-spec existing_or_new_registration(ne_binary(), ne_binary()) -> registration().
existing_or_new_registration(Username, Realm) ->
    case ets:lookup(?MODULE, registration_id(Username, Realm)) of
        [#registration{contact=Contact}=Reg] ->
            Reg#registration{previous_contact=Contact};
        _Else ->
            lager:debug("new registration ~s@~s", [Username, Realm]),
            #registration{id=registration_id(Username, Realm)
                          ,initial_registration=wh_util:current_tstamp()
                         }
    end.

-spec maybe_registration_notify(registration()) -> 'ok'.
maybe_registration_notify(#registration{register_overwrite_notify = 'false'}) -> 'ok';
maybe_registration_notify(#registration{register_overwrite_notify = 'true'
                                        ,contact = Contact
                                        ,previous_contact = Contact
                                        }) -> 'ok';
maybe_registration_notify(#registration{register_overwrite_notify = 'true'
                                        ,previous_contact = 'undefined'
                                        }) -> 'ok';
maybe_registration_notify(#registration{register_overwrite_notify = 'true'}=Reg) ->
    registration_notify(Reg).

registration_notify(#registration{previous_contact=PrevContact
                                 ,contact=Contact
                                 ,username=Username
                                 ,realm=Realm}) ->
    Props = props:filter_undefined(
              [{<<"Previous-Contact">>, PrevContact}
               ,{<<"Contact">>, Contact}
               ,{<<"Username">>, Username}
               ,{<<"Realm">>, Realm}
               | wh_api:default_headers(?APP_NAME, ?APP_VERSION)
              ]),
    wapi_presence:publish_register_overwrite(Props).

-spec maybe_initial_registration(registration()) -> 'ok'.
maybe_initial_registration(#registration{account_id='undefined'}=Reg) ->
    initial_registration(Reg);
maybe_initial_registration(#registration{initial='false'}) -> 'ok';
maybe_initial_registration(#registration{initial='true'}=Reg) ->
    initial_registration(Reg).

-spec initial_registration(registration()) -> 'ok'.
initial_registration(#registration{}=Reg) ->
    Routines = [fun maybe_query_authn/1
                ,fun update_cache/1
                ,fun maybe_send_register_notice/1
               ],
    _ = lists:foldl(fun(F, R) -> F(R) end, Reg, Routines),
    'ok'.

-spec maybe_query_authn(registration()) -> registration().
maybe_query_authn(#registration{username=Username
                                ,realm=Realm
                               }=Reg) ->
    case wh_cache:peek_local(?ECALLMGR_AUTH_CACHE, ?CREDS_KEY(Realm, Username)) of
        {'error', 'not_found'} -> query_authn(Reg);
        {'ok', JObj} ->
            CCVs = wh_json:get_value(<<"Custom-Channel-Vars">>, JObj, wh_json:new()),
            AccountId = wh_json:get_value(<<"Account-ID">>, CCVs),
            AccountDb = wh_util:format_account_id(AccountId, 'encoded'),
            Reg#registration{account_id = AccountId
                             ,account_db = AccountDb
                             ,authorizing_id = wh_json:get_value(<<"Authorizing-ID">>, CCVs)
                             ,authorizing_type = wh_json:get_value(<<"Authorizing-Type">>, CCVs)
                             ,owner_id = wh_json:get_value(<<"Owner-ID">>, CCVs)
                             ,account_realm = wh_json:get_value(<<"Account-Realm">>, CCVs)
                             ,account_name = wh_json:get_value(<<"Account-Name">>, CCVs)
                             ,suppress_unregister = wh_json:is_true(<<"Suppress-Unregister-Notifications">>, JObj)
                             ,register_overwrite_notify = wh_json:is_true(<<"Register-Overwrite-Notify">>, JObj)
                            }
    end.

-spec query_authn(registration()) -> registration().
query_authn(#registration{username=Username
                          ,realm=Realm
                          ,to_user=ToUser
                          ,to_host=ToHost
                          ,from_user=FromUser
                          ,from_host=FromHost
                          ,network_ip=NetworkIP
                          ,registrar_node=Node
                          ,call_id=CallId
                         }=Reg) ->
    lager:debug("looking up credentials of ~s@~s", [Username, Realm]),
    Req = [{<<"To">>, <<ToUser/binary, "@", ToHost/binary>>}
           ,{<<"From">>, <<FromUser/binary, "@", FromHost/binary>>}
           ,{<<"Orig-IP">>, NetworkIP}
           ,{<<"Auth-User">>, Username}
           ,{<<"Auth-Realm">>, Realm}
           ,{<<"Media-Server">>, wh_util:to_binary(Node)}
           ,{<<"Method">>, <<"REGISTER">>}
           ,{<<"Call-ID">>, CallId}
           | wh_api:default_headers(?APP_NAME, ?APP_VERSION)
          ],
    ReqResp = wh_amqp_worker:call(props:filter_undefined(Req)
                                  ,fun wapi_authn:publish_req/1
                                  ,fun wapi_authn:resp_v/1
                                 ),
    case ReqResp of
        {'error', _} -> Reg;
        {'ok', JObj} ->
            lager:debug("received authn information"),
            CCVs = wh_json:get_value(<<"Custom-Channel-Vars">>, JObj, wh_json:new()),
            AccountId = wh_json:get_value(<<"Account-ID">>, CCVs),
            AccountDb = wh_util:format_account_id(AccountId, 'encoded'),
            AuthorizingId = wh_json:get_value(<<"Authorizing-ID">>, CCVs),
            CacheProps = [{'origin', [{'db', AccountDb, AuthorizingId}
                                      ,{'db', AccountDb, AccountId}
                                     ]}
                         ],
            wh_cache:store_local(?ECALLMGR_AUTH_CACHE
                                 ,?CREDS_KEY(Realm, Username)
                                 ,JObj
                                 ,CacheProps),
            Reg#registration{account_id = AccountId
                             ,account_db = AccountDb
                             ,authorizing_id = AuthorizingId
                             ,authorizing_type = wh_json:get_value(<<"Authorizing-Type">>, CCVs)
                             ,owner_id = wh_json:get_value(<<"Owner-ID">>, CCVs)
                             ,suppress_unregister = wh_json:is_true(<<"Suppress-Unregister-Notifications">>, JObj)
                             ,register_overwrite_notify = wh_json:is_true(<<"Register-Overwrite-Notify">>, JObj)
                             ,account_realm = wh_json:get_value(<<"Account-Realm">>, CCVs)
                             ,account_name = wh_json:get_value(<<"Account-Name">>, CCVs)
                            }
    end.

-spec update_cache(registration()) -> registration().
update_cache(#registration{authorizing_id=AuthorizingId
                           ,account_id=AccountId
                           ,authorizing_type=AuthorizingType
                           ,account_db=AccountDb
                           ,suppress_unregister=SuppressUnregister
                           ,register_overwrite_notify=RegisterOverwrite
                           ,owner_id=OwnerId
                           ,id=Id
                           ,account_realm=AccountRealm
                           ,account_name=AccountName
                          }=Reg) ->
    Props = [{#registration.account_id, AccountId}
             ,{#registration.account_db, AccountDb}
             ,{#registration.authorizing_id, AuthorizingId}
             ,{#registration.authorizing_type, AuthorizingType}
             ,{#registration.owner_id, OwnerId}
             ,{#registration.suppress_unregister, SuppressUnregister}
             ,{#registration.register_overwrite_notify, RegisterOverwrite}
             ,{#registration.account_realm, AccountRealm}
             ,{#registration.account_name, AccountName}
            ],
    gen_server:cast(?MODULE, {'update_registration', Id, Props}),
    Reg.

-spec maybe_send_register_notice(registration()) -> 'ok'.
maybe_send_register_notice(#registration{username=Username
                                         ,realm=Realm
                                        }=Reg) ->
    case maybe_oldest_registrar(Username, Realm) of
        'false' -> 'ok';
        'true' ->
            lager:debug("sending register notice for ~s@~s", [Username, Realm]),
            send_register_notice(Reg)
    end.

-spec send_register_notice(registration()) -> 'ok'.
send_register_notice(Reg) ->
    Props = to_props(Reg)
        ++ wh_api:default_headers(?APP_NAME, ?APP_VERSION),
    wapi_notifications:publish_register(Props).

-spec send_deregister_notice(registration()) -> 'ok'.
send_deregister_notice(Reg) ->
    Props = to_props(Reg)
        ++ wh_api:default_headers(?APP_NAME, ?APP_VERSION),
    wapi_notifications:publish_deregister(Props).

-spec to_props(registration()) -> wh_proplist().
to_props(Reg) ->
    [{<<"Username">>, Reg#registration.username}
     ,{<<"Realm">>, Reg#registration.realm}
     ,{<<"User-Agent">>, Reg#registration.user_agent}
     ,{<<"Call-ID">>, Reg#registration.call_id}
     ,{<<"From-User">>, Reg#registration.from_user}
     ,{<<"From-Host">>, Reg#registration.from_host}
     ,{<<"To-User">>, Reg#registration.to_user}
     ,{<<"To-Host">>, Reg#registration.to_host}
     ,{<<"Network-IP">>, Reg#registration.network_ip}
     ,{<<"Network-Port">>, Reg#registration.network_port}
     ,{<<"Event-Timestamp">>, Reg#registration.last_registration}
     ,{<<"Contact">>, Reg#registration.contact}
     ,{<<"Original-Contact">>, Reg#registration.original_contact}
     ,{<<"Expires">>, Reg#registration.expires}
     ,{<<"Account-ID">>, Reg#registration.account_id}
     ,{<<"Account-DB">>, Reg#registration.account_db}
     ,{<<"Account-Realm">>, Reg#registration.account_realm}
     ,{<<"Account-Name">>, Reg#registration.account_name}
     ,{<<"Authorizing-ID">>, Reg#registration.authorizing_id}
     ,{<<"Authorizing-Type">>, Reg#registration.authorizing_type}
     ,{<<"Suppress-Unregister-Notify">>, Reg#registration.suppress_unregister}
     ,{<<"Owner-ID">>, Reg#registration.owner_id}
     ,{<<"Registrar-Node">>, Reg#registration.registrar_node}
     ,{<<"Registrar-Hostname">>, Reg#registration.registrar_hostname}
    ].

-spec filter(wh_json:keys(), wh_json:object()) -> wh_json:object().
filter([], JObj) -> JObj;
filter(Fields, JObj) ->
    wh_json:from_list(lists:foldl(fun(F, Acc) ->
                                          [{F, wh_json:get_value(F, JObj)} | Acc]
                                  end, [], Fields)).

-spec maybe_oldest_registrar(ne_binary(), ne_binary()) -> boolean().
maybe_oldest_registrar(Username, Realm) ->
    case ecallmgr_config:get_boolean(<<"send_registrar_notifications">>, 'true') of
        'true' -> oldest_registrar(Username, Realm);
        'false' -> 'false'
    end.

-spec oldest_registrar(ne_binary(), ne_binary()) -> boolean().
oldest_registrar(Username, Realm) ->
    Reg = [{<<"Username">>, Username}
           ,{<<"Realm">>, Realm}
           ,{<<"Fields">>, [<<"Expires">>]}
           | wh_api:default_headers(?APP_NAME, ?APP_VERSION)
          ],
    case wh_amqp_worker:call_collect(Reg
                                     ,fun wapi_registration:publish_query_req/1
                                     ,'ecallmgr'
                                     ,2000
                                    )
    of
        {'ok', JObjs} ->
            case
                [wh_json:get_integer_value(<<"Registrar-Age">>, JObj, 0)
                 || JObj <- JObjs
                ]
            of
                [] -> 'true';
                Ages -> lists:max(Ages) =< gen_server:call(?MODULE, 'registrar_age')
            end;
        _Else -> 'true'
    end.

-type ets_continuation() :: '$end_of_table' |
                            {registrations(), term()}.

-spec print_summary(ets_continuation()) -> 'ok'.
-spec print_summary(ets_continuation(), non_neg_integer()) -> 'ok'.
print_summary('$end_of_table') ->
    io:format("No registrations found!~n", []);
print_summary(Match) ->
    io:format("+-----------------------------------------------+------------------------+------------------------+----------------------------------+------+~n"),
    io:format("| User                                          | Contact                | Path                   | Call-ID                          |  Exp |~n"),
    io:format("+===============================================+========================+========================+==================================+======+~n"),
    print_summary(Match, 0).

print_summary('$end_of_table', Count) ->
    io:format("+-----------------------------------------------+------------------------+------------------------+----------------------------------+------+~n"),
    io:format("Found ~p registrations~n", [Count]);
print_summary({[#registration{username=Username
                              ,realm=Realm
                              ,contact=Contact
                              ,expires=Expires
                              ,last_registration=LastRegistration
                              ,call_id=CallId
                             }
               ], Continuation}
              ,Count) ->
    User = <<Username/binary, "@", Realm/binary>>,
    Remaining = (LastRegistration + Expires) - wh_util:current_tstamp(),
    Props = breakup_contact(Contact),
    Hostport = props:get_first_defined(['received', 'hostport'], Props),
    _ = case props:get_value('fs_path', Props) of
            'undefined' ->
                io:format("| ~-45s | ~-22s | ~-22s | ~-32s | ~-4B |~n"
                          ,[User, Hostport, <<>>, CallId, Remaining]);
            Path ->
                io:format("| ~-45s | ~-22s | ~-22s | ~-32s | ~-4B |~n"
                         ,[User, Hostport, Path, CallId, Remaining])
        end,
    print_summary(ets:select(Continuation), Count + 1).

-spec print_details(ets_continuation()) -> 'ok'.
-spec print_details(ets_continuation(), non_neg_integer()) -> 'ok'.
print_details('$end_of_table') ->
    io:format("No registrations found!~n", []);
print_details(Match) ->
    print_details(Match, 0).

print_details('$end_of_table', Count) ->
    io:format("~nFound ~p registrations~n", [Count]);
print_details({[#registration{}=Reg], Continuation}, Count) ->
    io:format("~n"),
    _ = [print_property(K, V, Reg)
         || {K, V} <- to_props(Reg)
        ],
    print_details(ets:select(Continuation), Count + 1).

print_property(<<"Expires">> =Key, Value, #registration{expires=Expires
                                                        ,last_registration=LastRegistration
                                                       }) ->
    Remaining = (LastRegistration + Expires) - wh_util:current_tstamp(),
    io:format("~-19s: ~b/~s~n", [Key, Remaining, wh_util:to_binary(Value)]);
print_property(Key, Value, _) ->
    io:format("~-19s: ~s~n", [Key, wh_util:to_binary(Value)]).

-type contact_param() :: {'uri', ne_binary()} |
                         {'hostport', ne_binary()} |
                         {'transport', ne_binary()} |
                         {'fs_path', ne_binary()} |
                         {'received', ne_binary()}.
-type contact_params() :: [contact_param(),...] | [].

-spec breakup_contact(text()) -> contact_params().
breakup_contact(Contact) when is_binary(Contact) ->
    C = binary:replace(Contact, [<<$'>>, <<$<>>, <<$>>>, <<"sip:">>], <<>>, ['global']),
    [Uri|Parameters] = binary:split(C, <<";">>, ['global']),
    Hostport = get_contact_hostport(Uri),
    find_contact_parameters(Parameters, [{'uri', Uri}, {'hostport', Hostport}]);
breakup_contact(Contact) ->
    breakup_contact(wh_util:to_binary(Contact)).

-spec find_contact_parameters(ne_binaries(), wh_proplist()) -> wh_proplist().
find_contact_parameters([], Props) -> Props;
find_contact_parameters([<<"transport=", Transport/binary>>|Parameters], Props) ->
    find_contact_parameters(Parameters, [{'transport', wh_util:to_lower_binary(Transport)}|Props]);
find_contact_parameters([<<"fs_path=", FsPath/binary>>|Parameters], Props) ->
    find_contact_parameters(Parameters, [{'fs_path', FsPath}|Props]);
find_contact_parameters([<<"received=", Received/binary>>|Parameters], Props) ->
    find_contact_parameters(Parameters, [{'received', Received}|Props]);
find_contact_parameters([_|Parameters], Props) ->
     find_contact_parameters(Parameters, Props).

-spec get_contact_hostport(ne_binary()) -> ne_binary().
get_contact_hostport(Uri) ->
    case binary:split(Uri, <<"@">>) of
        [_, Hostport] -> Hostport;
        _Else -> Uri
    end.

-ifdef(TEST).

-include_lib("eunit/include/eunit.hrl").

-define(CONTACTS
        ,[{<<"sip:user_0tbp@1.1.1.1:55274;fs_path=sip:2.2.2.2:5060;lr;received='sip:1.1.1.1:55274;transport=udp'">>
           ,[{'transport', <<"udp">>}
             ,{'received', <<"1.1.1.1:55274">>}
             ,{'fs_path', <<"2.2.2.2:5060">>}
             ,{'uri', <<"user_0tbp@1.1.1.1:55274">>}
             ,{'hostport', <<"1.1.1.1:55274">>}
            ]
          }
          ,{<<"<sip:5519@2.2.2.2:55061;transport=TLS;ob;fs_path=<sip:1.1.1.1:5061;lr;received='sip:1.1.1.1:55061;transport=tls'>>">>
            ,[{'transport', <<"tls">>}
              ,{'received', <<"1.1.1.1:55061">>}
              ,{'fs_path', <<"1.1.1.1:5061">>}
              ,{'uri', <<"5519@2.2.2.2:55061">>}
              ,{'hostport', <<"2.2.2.2:55061">>}
             ]
           }
          ,{<<"<sip:User_2pnrza@3.3.3.3:64967;ob;fs_path=<sip:1.1.1.1:5060;lr;received='sip:3.3.3.3:64967;transport=udp'>>">>
            ,[{'transport', <<"udp">>}
              ,{'received', <<"3.3.3.3:64967">>}
              ,{'fs_path', <<"1.1.1.1:5060">>}
              ,{'uri', <<"User_2pnrza@3.3.3.3:64967">>}
              ,{'hostport', <<"3.3.3.3:64967">>}
             ]
           }
          ,{<<"<sip:5520@78.25.120.237:26070;transport=TLS;rinstance=e6b1e5bda0fcfd30;fs_path=<sip:94.125.5.31:5061;lr;received='sip:78.25.120.237:26070;transport=tls'>>">>
            ,[{'transport', <<"tls">>}
              ,{'received', <<"78.25.120.237:26070">>}
              ,{'fs_path', <<"94.125.5.31:5061">>}
              ,{'uri', <<"5520@78.25.120.237:26070">>}
              ,{'hostport', <<"78.25.120.237:26070">>}
             ]
           }
         ]).

registrar_summary_test() ->
    lists:foreach(fun contact_props/1, ?CONTACTS).

contact_props({Contact, Ps}) ->
    Props = breakup_contact(Contact),

    lists:foreach(fun({K, V}) ->
                          ?assertEqual(V, props:get_value(K, Props))
                  end, Ps).

-endif.<|MERGE_RESOLUTION|>--- conflicted
+++ resolved
@@ -300,13 +300,8 @@
 handle_reg_success(Node, Props) ->
     put('callid', props:get_first_defined([<<"Call-ID">>, <<"call-id">>], Props, 'reg_success')),
     Req = lists:foldl(fun(<<"Contact">>=K, Acc) ->
-<<<<<<< HEAD
-                             [{K, get_fs_contact(Props)} | Acc];
-                          (K, Acc) ->
-=======
                               [{K, get_fs_contact(Props)} | Acc];
                          (K, Acc) ->
->>>>>>> 8cac751f
                               case props:get_first_defined([wh_util:to_lower_binary(K), K], Props) of
                                   'undefined' -> Acc;
                                   V -> [{K, V} | Acc]
