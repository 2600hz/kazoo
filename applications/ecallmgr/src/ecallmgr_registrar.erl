%%%-----------------------------------------------------------------------------
%%% @copyright (C) 2011-2020, 2600Hz
%%% @doc Listener for reg_success, and reg_query AMQP requests
%%% @author James Aimonetti
%%%
%%% This Source Code Form is subject to the terms of the Mozilla Public
%%% License, v. 2.0. If a copy of the MPL was not distributed with this
%%% file, You can obtain one at https://mozilla.org/MPL/2.0/.
%%%
%%% @end
%%%-----------------------------------------------------------------------------
-module(ecallmgr_registrar).
-behaviour(gen_listener).

-export([start_link/0]).
-export([handle_reg_success/2
        ,handle_reg_query/2
        ,handle_reg_flush/2
        ,handle_fs_reg/2
        ]).
-export([lookup_contact/2
        ,lookup_original_contact/2
        ,lookup_registration/2
        ,lookup_proxy_path/2
        ,get_registration/2
        ]).
-export([summary/0, summary/1
        ,details/0, details/1, details/2
        ,flush/0, flush/1, flush/2
        ,sync/0
        ,count/0
        ]).

-export([init/1
        ,handle_call/3
        ,handle_cast/2
        ,handle_info/2
        ,handle_event/2
        ,terminate/2
        ,code_change/3
        ]).

-ifdef(TEST).
-export([breakup_contact/1]).
-endif.

-include("ecallmgr.hrl").
-include_lib("kazoo_sip/include/kzsip_uri.hrl").

-define(SERVER, ?MODULE).

-define(RESPONDERS, [{{?MODULE, 'handle_reg_query'}
                     ,[{<<"directory">>, <<"reg_query">>}]
                     }
                    ,{{?MODULE, 'handle_reg_success'}
                     ,[{<<"directory">>, <<"reg_success">>}]
                     }
                    ,{{?MODULE, 'handle_reg_flush'}
                     ,[{<<"directory">>, <<"reg_flush">>}]
                     }
                    ]).
-define(BINDINGS, [{'registration', [{'restrict_to',
                                      ['reg_query'
                                      ,'reg_flush'
                                      ,'reg_success'
                                      ]
                                     }
                                    ,'federate'
                                    ]}
                  ,{'self', []}
                  ]).
-define(REG_QUEUE_NAME, <<>>).
-define(REG_QUEUE_OPTIONS, []).
-define(REG_CONSUME_OPTIONS, []).
-define(EXPIRES_MISSING_VALUE, 0).

-record(state, {started = kz_time:now_s()
               ,queue :: kz_term:api_binary()
               }).
-type state() :: #state{}.

-record(registration, {id :: {kz_term:ne_binary(), kz_term:ne_binary()} | '_' | '$1'
                      ,username :: kz_term:api_ne_binary() | '_'
                      ,realm :: kz_term:api_ne_binary() | '_' | '$1'
                      ,network_port :: kz_term:api_ne_binary() | '_'
                      ,network_ip :: kz_term:api_ne_binary() | '_'
                      ,to_host :: kz_term:api_ne_binary() | '_'
                      ,to_user = <<"nouser">> :: kz_term:ne_binary() | '_'
                      ,from_host :: kz_term:api_ne_binary() | '_'
                      ,from_user = <<"nouser">> :: kz_term:ne_binary() | '_'
                      ,call_id :: kz_term:api_ne_binary() | '_'
                      ,user_agent :: kz_term:api_ne_binary() | '_'
                      ,expires = ?EXPIRES_MISSING_VALUE :: non_neg_integer() | '_' | '$1'
                      ,contact :: kz_term:api_ne_binary() | '_'
                      ,previous_contact :: kz_term:api_binary() | '_'
                      ,original_contact :: kz_term:api_ne_binary() | '_'
                      ,last_registration = kz_time:now_s() :: kz_time:gregorian_seconds() | '_' | '$2'
                      ,initial_registration = kz_time:now_s() :: kz_time:gregorian_seconds() | '_'
                      ,registrar_node :: kz_term:api_ne_binary() | '_'
                      ,registrar_hostname :: kz_term:api_ne_binary() | '_'
                      ,registrar_zone :: atom() | '_'
                      ,suppress_unregister = 'true' :: boolean() | '_'
                      ,register_overwrite_notify = 'false' :: boolean() | '_'
                      ,account_db :: kz_term:api_binary() | '_'
                      ,account_id :: kz_term:api_binary() | '_'
                      ,authorizing_id :: kz_term:api_binary() | '_'
                      ,authorizing_type :: kz_term:api_binary() | '_'
                      ,owner_id :: kz_term:api_binary() | '_'
                      ,presence_id :: kz_term:api_binary() | '_'
                      ,initial = 'true' :: boolean() | '_'
                      ,account_realm :: kz_term:api_binary() | '_' | '$2'
                      ,account_name :: kz_term:api_binary() | '_'
                      ,proxy :: kz_term:api_binary() | '_'
                      ,proxy_ip :: kz_term:api_binary() | '_'
                      ,proxy_port :: kz_term:api_integer() | '_'
                      ,proxy_proto :: kz_term:api_binary() | '_'
                      ,bridge_uri :: kz_term:api_binary() | '_'
                      ,source_ip :: kz_term:api_binary() | '_'
                      ,source_port :: kz_term:api_binary() | '_'
                      }).

-type registration() :: #registration{}.
-type registrations() :: [registration()].

%%%=============================================================================
%%% API
%%%=============================================================================

%%------------------------------------------------------------------------------
%% @doc Starts the server.
%% @end
%%------------------------------------------------------------------------------
-spec start_link() -> kz_types:startlink_ret().
start_link() ->
    gen_listener:start_link({'local', ?SERVER}
                           ,?MODULE
                           ,[{'responders', ?RESPONDERS}
                            ,{'bindings', ?BINDINGS}
                            ,{'queue_name', ?REG_QUEUE_NAME}
                            ,{'queue_options', ?REG_QUEUE_OPTIONS}
                            ,{'consume_options', ?REG_CONSUME_OPTIONS}
                            ]
                           ,[]
                           ).

-spec handle_reg_success(kz_json:object(), kz_term:proplist()) -> 'ok'.
handle_reg_success(JObj, _Props) ->
    'true' = kapi_registration:success_v(JObj),
    _ = kz_log:put_callid(JObj),
    Registration = create_registration(JObj),
    insert_registration(Registration).

-spec handle_reg_query(kz_json:object(), kz_term:proplist()) -> 'ok'.
handle_reg_query(JObj, Props) ->
    'true' = kapi_registration:query_req_v(JObj),
    _ = kz_log:put_callid(JObj),
    maybe_resp_to_query(JObj, props:get_value('registrar_age', Props)).

-spec handle_reg_flush(kz_json:object(), kz_term:proplist()) -> 'ok'.
handle_reg_flush(JObj, _Props) ->
    'true' = kapi_registration:flush_v(JObj),
    Username = kz_json:get_value(<<"Username">>, JObj),
    Realm = kz_json:get_value(<<"Realm">>, JObj),
    lager:debug("recv req to flush ~s @ ~s"
               ,[Username, Realm]
               ),
    flush(Username, Realm).

-spec handle_fs_reg(atom(), kzd_freeswitch:data()) -> 'ok'.
handle_fs_reg(Node, FSJObj) ->
    kz_log:put_callid(kzd_freeswitch:call_id(FSJObj)),

    Req = lists:foldl(fun(<<"Contact">>=K, Acc) ->
                              [{K, get_fs_contact(FSJObj)} | Acc];
                         (K, Acc) ->
                              case kz_json:get_first_defined([kz_term:to_lower_binary(K), K], FSJObj) of
                                  'undefined' -> Acc;
                                  V -> [{K, V} | Acc]
                              end
                      end
                     ,[{<<"Event-Timestamp">>, round(kz_time:now_s())}
                      ,{<<"FreeSWITCH-Nodename">>, kz_term:to_binary(Node)}
                       | kz_api:default_headers(?APP_NAME, ?APP_VERSION)
                      ]
                     ,kapi_registration:success_keys()
                     ),
    lager:debug("sending successful registration for ~s@~s"
               ,[props:get_value(<<"Username">>, Req), props:get_value(<<"Realm">>, Req)]
               ),
    kz_amqp_worker:cast(Req, fun kapi_registration:publish_success/1).

-spec lookup_proxy_path(kz_term:ne_binary(), kz_term:ne_binary()) ->
          {'ok', kz_term:api_ne_binary(), kz_term:proplist()} |
          {'error', 'not_found'}.
lookup_proxy_path(<<>>, _Username) -> {'error', 'not_found'};
lookup_proxy_path(_Realm, <<>>) -> {'error', 'not_found'};
lookup_proxy_path(<<_/binary>> = Realm, <<_/binary>> = Username) ->
    MatchSpec = #registration{account_id = Realm
                             ,authorizing_id = Username
                             ,_ = '_'
                             },

    case ets:match_object(?MODULE, MatchSpec) of
        [] ->
            {'ok', 'undefined', []};
        [#registration{proxy=ProxyPath}=Reg] ->
            {'ok', ProxyPath, contact_vars(to_props(Reg))}
    end.

-spec lookup_contact(kz_term:ne_binary(), kz_term:ne_binary()) ->
          {'ok', kz_term:ne_binary(), kz_term:proplist()} |
          {'error', 'not_found'}.
lookup_contact(<<>>, _Username) -> {'error', 'not_found'};
lookup_contact(_Realm, <<>>) -> {'error', 'not_found'};
lookup_contact(<<_/binary>> = Realm, <<_/binary>> = Username) ->
    case get_registration(Realm, Username) of
        'undefined' -> fetch_contact(Username, Realm);
        #registration{contact=Contact
                     ,bridge_uri='undefined'
                     }=Reg ->
            lager:info("found user ~s@~s contact ~s"
                      ,[Username, Realm, Contact]
                      ),
            {'ok', Contact, contact_vars(to_props(Reg))};
        #registration{bridge_uri=Contact}=Reg ->
            lager:info("found user ~s@~s bridge uri  ~s"
                      ,[Username, Realm, Contact]
                      ),
            {'ok', Contact, contact_vars(to_props(Reg))}
    end.

-spec contact_vars(kz_term:proplist()) -> kz_term:proplist().
contact_vars(Props) ->
    lists:usort(lists:foldl(fun contact_vars_fold/2, [], Props)).

-spec contact_vars_fold({kz_term:ne_binary(), term()}, kz_term:proplist()) -> kz_term:proplist().
contact_vars_fold({<<"Proxy-Protocol">>, Proto}, Props) ->
    case kz_term:to_lower_binary(Proto) of
        <<"ws", _/binary>> ->
            [{<<"Media-Webrtc">>, 'true'}
            ,{<<"RTCP-MUX">>, 'true'}
             | Props
            ];
        _ -> Props
    end;
contact_vars_fold({<<"Original-Contact">>, Contact}, Props) ->
    [#uri{}=UriContact] = kzsip_uri:uris(Contact),
    case props:get_value(<<"transport">>, UriContact#uri.opts) of
        'undefined' -> Props;
        Transport -> contact_vars_fold({<<"Proxy-Protocol">>, Transport}, Props)
    end;
contact_vars_fold(_ , Props) -> Props.

-spec lookup_original_contact(kz_term:ne_binary(), kz_term:ne_binary()) ->
          {'ok', kz_term:ne_binary()} |
          {'error', 'not_found'}.
lookup_original_contact(Realm, Username) ->
    case kz_term:is_empty(Realm)
        orelse kz_term:is_empty(Username)
    of
        'true' -> {'error', 'not_found'};
        'false' ->
            case get_registration(Realm, Username) of
                #registration{original_contact=Contact} ->
                    lager:info("found user ~s@~s original contact ~s"
                              ,[Username, Realm, Contact]
                              ),
                    {'ok', Contact};
                'undefined' -> fetch_original_contact(Username, Realm)
            end
    end.

-spec lookup_registration(kz_term:ne_binary(), kz_term:ne_binary()) ->
          {'ok', kz_json:object()} |
          {'error', 'not_found'}.
lookup_registration(Realm, Username) ->
    case get_registration(Realm, Username) of
        #registration{}=Registration ->
            {'ok', kz_json:from_list(to_props(Registration))};
        'undefined' -> fetch_registration(Username, Realm)
    end.

-spec get_registration(kz_term:ne_binary(), kz_term:ne_binary()) -> 'undefined' | registration().
get_registration(Realm, Username) ->
    case ets:lookup(?MODULE, registration_id(Username, Realm)) of
        [#registration{}=Registration] -> Registration;
        _ -> 'undefined'
    end.

-spec summary() -> 'ok'.
summary() ->
    MatchSpec =
        [{#registration{_ = '_'}
         ,[]
         ,['$_']
         }
        ],
    print_summary(ets:select(?MODULE, MatchSpec, 1)).

-spec summary(kz_term:text()) -> 'ok'.
summary(Realm) when not is_binary(Realm) ->
    summary(kz_term:to_binary(Realm));
summary(Realm) ->
    R = kz_term:to_lower_binary(Realm),
    MatchSpec =
        [{#registration{realm = '$1'
                       ,account_realm = '$2'
                       ,_ = '_'
                       }
         ,[{'orelse'
           ,{'=:=', '$1', {'const', R}}
           ,{'=:=', '$2', {'const', R}}
           }
          ]
         ,['$_']
         }
        ],
    print_summary(ets:select(?MODULE, MatchSpec, 1)).

-spec details() -> 'ok'.
details() ->
    MatchSpec =
        [{#registration{_ = '_'}
         ,[]
         ,['$_']
         }
        ],
    print_details(ets:select(?MODULE, MatchSpec, 1)).

-spec details(kz_term:text()) -> 'ok'.
details(User) when not is_binary(User) ->
    details(kz_term:to_binary(User));
details(User) ->
    case binary:split(User, <<"@">>) of
        [Username, Realm] -> details(Username, Realm);
        _Else ->
            Realm = kz_term:to_lower_binary(User),
            MatchSpec =
                [{#registration{realm = '$1'
                               ,account_realm = '$2'
                               ,_ = '_'
                               }
                 ,[{'orelse'
                   ,{'=:=', '$1', {'const', Realm}}
                   ,{'=:=', '$2', {'const', Realm}}
                   }
                  ]
                 ,['$_']
                 }
                ],
            print_details(ets:select(?MODULE, MatchSpec, 1))
    end.

-spec details(kz_term:text(), kz_term:text()) -> 'ok'.
details(Username, Realm) when not is_binary(Username) ->
    details(kz_term:to_binary(Username), Realm);
details(Username, Realm) when not is_binary(Realm) ->
    details(Username, kz_term:to_binary(Realm));
details(Username, Realm) ->
    Id =  registration_id(Username, Realm),
    MatchSpec =
        [{#registration{id = '$1', _ = '_'}
         ,[{'=:=', '$1', {const, Id}}]
         ,['$_']
         }
        ],
    print_details(ets:select(?MODULE, MatchSpec, 1)).

-spec sync() -> 'ok'.
sync() ->
    gen_server:cast(?SERVER, 'registrar_sync').

-spec flush() -> 'ok'.
flush() ->
    gen_server:cast(?SERVER, 'flush').

-spec flush(kz_term:text()) -> 'ok'.
flush(Realm) when not is_binary(Realm)->
    flush(kz_term:to_binary(Realm));
flush(Realm) ->
    case binary:split(Realm, <<"@">>) of
        [Username, Realm] -> flush(Username, Realm);
        _Else -> gen_server:cast(?SERVER, {'flush', Realm})
    end.

-spec flush(kz_term:text() | 'undefined', kz_term:text()) -> 'ok'.
flush('undefined', Realm) ->
    flush(Realm);
flush(Username, Realm) when not is_binary(Realm) ->
    flush(Username, kz_term:to_binary(Realm));
flush(Username, Realm) when not is_binary(Username) ->
    flush(kz_term:to_binary(Username), Realm);
flush(Username, Realm) ->
    gen_server:cast(?SERVER, {'flush', Username, Realm}).

-spec count() -> non_neg_integer().
count() -> ets:info(?MODULE, 'size').

%%%=============================================================================
%%% gen_listener callbacks
%%%=============================================================================

%%------------------------------------------------------------------------------
%% @doc Initializes the server.
%% @end
%%------------------------------------------------------------------------------
-spec init([]) -> {'ok', state()}.
init([]) ->
    kz_log:put_callid(?DEFAULT_LOG_SYSTEM_ID),
    process_flag('trap_exit', 'true'),
    lager:debug("starting new ecallmgr registrar"),
    _ = ets:new(?MODULE, ['set', 'protected', 'named_table', {'keypos', #registration.id}]),
    erlang:send_after(2 * ?MILLISECONDS_IN_SECOND, self(), 'expire'),
    gproc:reg({'p', 'l', ?REGISTER_SUCCESS_REG}),
    {'ok', #state{}}.

%%------------------------------------------------------------------------------
%% @doc Handling call messages.
%% @end
%%------------------------------------------------------------------------------
-spec handle_call(any(), kz_term:pid_ref(), state()) -> kz_types:handle_call_ret_state(state()).
handle_call(_Msg, _From, State) ->
    {'noreply', State}.

%%------------------------------------------------------------------------------
%% @doc Handling cast messages.
%% @end
%%------------------------------------------------------------------------------
-spec handle_cast(any(), state()) -> kz_types:handle_cast_ret_state(state()).
handle_cast('registrar_sync', #state{queue=Q}=State) ->
    Payload = kz_api:default_headers(Q, ?APP_NAME, ?APP_VERSION),
    _ = kz_amqp_worker:cast(Payload, fun kapi_registration:publish_sync/1),
    {'noreply', State};
handle_cast({'insert_registration', Registration}, State) ->
    kz_log:put_callid(Registration#registration.call_id),
    _ = ets:insert(?MODULE, Registration#registration{initial='false'}),
    {'noreply', State};
handle_cast({'update_registration', {Username, Realm}=Id, Props}, State) ->
    lager:debug("updated registration ~s@~s", [Username, Realm]),
    _ = ets:update_element(?MODULE, Id, Props),
    {'noreply', State};
handle_cast({'delete_registration'
            ,#registration{id=Id
                          ,call_id=CallId
                          }=Reg
            }
           ,State) ->
    kz_log:put_callid(CallId),
    _ = kz_process:spawn(fun maybe_send_deregister_notice/1, [Reg]),
    ets:delete(?MODULE, Id),
    {'noreply', State};
handle_cast('flush', State) ->
    kz_log:put_callid(?DEFAULT_LOG_SYSTEM_ID),
    _ = ets:delete_all_objects(?MODULE),
    {'noreply', State};
handle_cast({'flush', Realm}, State) ->
    kz_log:put_callid(?DEFAULT_LOG_SYSTEM_ID),
    R = kz_term:to_lower_binary(Realm),
    MatchSpec = [{#registration{realm = '$1'
                               ,account_realm = '$2'
                               ,_ = '_'
                               }
                 ,[{'orelse', {'=:=', '$1', {'const', R}}
                   ,{'=:=', '$2', {'const', R}}}
                  ]
                 ,['true']
                 }],
    NumberDeleted = ets:select_delete(?MODULE, MatchSpec),
    lager:debug("removed ~p expired registrations", [NumberDeleted]),
    ecallmgr_fs_nodes:flush(),
    {'noreply', State};
handle_cast({'flush', Username, Realm}, State) ->
    kz_log:put_callid(?DEFAULT_LOG_SYSTEM_ID),
    _ = ets:delete(?MODULE, registration_id(Username, Realm)),
    {'noreply', State};
handle_cast({'gen_listener', {'created_queue', Q}}, State) ->
    kz_log:put_callid(?DEFAULT_LOG_SYSTEM_ID),
    {'noreply', State#state{queue=Q}};
handle_cast({'gen_listener',{'is_consuming', 'true'}}, #state{queue=Q}=State) ->
    kz_log:put_callid(?DEFAULT_LOG_SYSTEM_ID),
    kapi_registration:publish_sync(kz_api:default_headers(Q, ?APP_NAME, ?APP_VERSION)),
    {'noreply', State};
handle_cast(_Msg, State) ->
    kz_log:put_callid(?DEFAULT_LOG_SYSTEM_ID),
    {'noreply', State}.

%%------------------------------------------------------------------------------
%% @doc Handling all non call/cast messages.
%% @end
%%------------------------------------------------------------------------------
-spec handle_info(any(), state()) -> kz_types:handle_info_ret_state(state()).
handle_info('expire', State) ->
    kz_log:put_callid(?DEFAULT_LOG_SYSTEM_ID),
    _ = expire_objects(),
    _ = erlang:send_after(2 * ?MILLISECONDS_IN_SECOND, self(), 'expire'),
    {'noreply', State};
handle_info(?REGISTER_SUCCESS_MSG(Node, Props), State) ->
    kz_log:put_callid(?DEFAULT_LOG_SYSTEM_ID),
    _ = kz_process:spawn(fun handle_fs_reg/2, [Node, Props]),
    {'noreply', State};
handle_info(_Info, State) ->
    kz_log:put_callid(?DEFAULT_LOG_SYSTEM_ID),
    lager:debug("unhandled message: ~p", [_Info]),
    {'noreply', State}.

%%------------------------------------------------------------------------------
%% @doc Handling AMQP event objects
%% @end
%%------------------------------------------------------------------------------
-spec handle_event(kz_json:object(), state()) -> gen_listener:handle_event_return().
handle_event(_JObj, #state{started=Started}) ->
    {'reply', [{'registrar_age', kz_time:now_s() - Started}]}.

%%------------------------------------------------------------------------------
%% @doc This function is called by a `gen_listener' when it is about to
%% terminate. It should be the opposite of `Module:init/1' and do any
%% necessary cleaning up. When it returns, the `gen_listener' terminates
%% with Reason. The return value is ignored.
%%
%% @end
%%------------------------------------------------------------------------------
-spec terminate(any(), any()) -> 'ok'.
terminate(_Reason, _) ->
    kz_log:put_callid(?DEFAULT_LOG_SYSTEM_ID),
    lager:debug("ecallmgr registrar ~p termination", [_Reason]).

%%------------------------------------------------------------------------------
%% @doc Convert process state when code is changed.
%% @end
%%------------------------------------------------------------------------------
-spec code_change(any(), state(), any()) -> {'ok', state()}.
code_change(_OldVsn, State, _Extra) ->
    kz_log:put_callid(?DEFAULT_LOG_SYSTEM_ID),
    {'ok', State}.

%%%=============================================================================
%%% Internal functions
%%%=============================================================================

%%------------------------------------------------------------------------------
%% @doc
%% @end
%%------------------------------------------------------------------------------
-spec insert_registration(registration()) -> 'ok'.
insert_registration(#registration{expires=0}=Registration) ->
    lager:info("deleting registration ~s@~s with contact ~s"
              ,[Registration#registration.username
               ,Registration#registration.realm
               ,Registration#registration.contact
               ]
              ),
    gen_server:cast(?SERVER, {'delete_registration', Registration});
insert_registration(#registration{initial='true'}=Registration) ->
    gen_server:cast(?SERVER, {'insert_registration', Registration}),
    lager:info("inserted registration ~s@~s with contact ~s"
              ,[Registration#registration.username
               ,Registration#registration.realm
               ,Registration#registration.contact
               ]
              ),
    initial_registration(Registration);
insert_registration(#registration{}=Registration) ->
    gen_server:cast(?SERVER, {'insert_registration', Registration}),
    lager:debug("updated registration ~s@~s with contact ~s"
               ,[Registration#registration.username
                ,Registration#registration.realm
                ,Registration#registration.contact
                ]).

-spec fetch_registration(kz_term:ne_binary(), kz_term:ne_binary()) ->
          {'ok', kz_json:object()} |
          {'error', 'not_found'}.
fetch_registration(Username, Realm) ->
    Reg = [{<<"Username">>, Username}
          ,{<<"Realm">>, Realm}
          ,{<<"Fields">>, []} % will fetch all fields
           | kz_api:default_headers(?APP_NAME, ?APP_VERSION)
          ],
    case query_for_registration(Reg) of
        {'ok', JObjs} ->
            find_newest_fetched_registration(Username, Realm, JObjs);
        _Else ->
            lager:info("registration query for user ~s@~s failed: ~p", [Username, Realm, _Else]),
            {'error', 'not_found'}
    end.

-spec query_for_registration(kz_term:api_terms()) ->
          {'ok', kz_json:objects()} |
          {'error', any()}.
query_for_registration(Reg) ->
    kz_amqp_worker:call_collect(Reg
                               ,fun kapi_registration:publish_query_req/1
                               ,{'ecallmgr', 'true'}
                               ,2 * ?MILLISECONDS_IN_SECOND
                               ).

-spec find_newest_fetched_registration(kz_term:ne_binary(), kz_term:ne_binary(), kz_json:objects()) ->
          {'ok', kz_json:object()} |
          {'error', 'not_found'}.
find_newest_fetched_registration(Username, Realm, JObjs) ->
    Registrations =
        lists:flatten(
          [Replies
           || JObj <- JObjs,
              kz_api:event_name(JObj) =:= <<"reg_query_resp">>
                  andalso kapi_registration:query_resp_v(JObj),
              (Replies = kz_json:get_value(<<"Fields">>, JObj, [])) =/= []
          ]
         ),
    case lists:sort(fun sort_fetched_registrations/2, Registrations) of
        [Registration|_] ->
            lager:info("fetched user ~s@~s registration", [Username, Realm]),
            _ = maybe_insert_fetched_registration(Registration),
            {'ok', Registration};
        _Else ->
            lager:info("registration query for user ~s@~s returned an empty result"
                      ,[Username, Realm]
                      ),
            {'error', 'not_found'}
    end.

-spec maybe_insert_fetched_registration(kz_json:object()) -> 'ok'.
maybe_insert_fetched_registration(JObj) ->
    case kapps_config:get_boolean(?APP_NAME, <<"insert_fetched_registration_locally">>, 'false') of
        'false' -> 'ok';
        'true' -> insert_fetched_registration(JObj)
    end.

-spec insert_fetched_registration(kz_json:object()) -> 'ok'.
insert_fetched_registration(JObj) ->
    %% NOTE: create_registration will pad the registration which
    %%   will cause it to live longer on this server.  If the re-registration
    %%   to the other zone changes the contact this zone will continue to
    %%   use a stale value (also an issue if it re-registers before expiration)
    %%   unless it also expires here at close to the same time (preferably before).
    Expires = kz_json:get_integer_value(<<"Expires">>, JObj, ?EXPIRES_MISSING_VALUE)
        - ?EXPIRES_DEVIATION_TIME,
    Registration = create_registration(JObj),
    insert_registration(Registration#registration{expires=Expires}).

-spec sort_fetched_registrations(kz_json:object(), kz_json:object()) -> boolean().
sort_fetched_registrations(A, B) ->
    kz_json:get_integer_value(<<"Event-Timestamp">>, B) =<
        kz_json:get_integer_value(<<"Event-Timestamp">>, A).

-spec fetch_contact(kz_term:ne_binary(), kz_term:ne_binary()) ->
          {'ok', kz_term:ne_binary()} |
          {'error', 'not_found'}.
fetch_contact(Username, Realm) ->
    case fetch_registration(Username, Realm) of
        {'ok', JObj} ->
            Contact = kz_json:get_first_defined([<<"Bridge-RURI">>, <<"Contact">>], JObj),
            lager:info("found user ~s@~s contact ~s via fetch"
                      ,[Username, Realm, Contact]
                      ),
            {'ok', Contact, contact_vars(kz_json:to_proplist(JObj))};
        {'error', _R}=Error ->
            lager:info("original contact query for user ~s@~s failed: ~p", [Username, Realm, _R]),
            Error
    end.

-spec fetch_original_contact(kz_term:ne_binary(), kz_term:ne_binary()) ->
          {'ok', kz_term:ne_binary()} |
          {'error', 'not_found'}.
fetch_original_contact(Username, Realm) ->
    case fetch_registration(Username, Realm) of
        {'ok', JObj} ->
            Contact = kz_json:get_value(<<"Original-Contact">>, JObj),
            lager:info("found user ~s@~s original contact ~s via query"
                      ,[Username, Realm, Contact]
                      ),
            {'ok', Contact};
        {'error', _R}=Error ->
            lager:info("original contact query for user ~s@~s failed: ~p", [Username, Realm, _R]),
            Error
    end.

-spec expire_objects() -> 'ok'.
expire_objects() ->
    Now = kz_time:now_s(),
    MatchSpec = [{#registration{expires = '$1'
                               ,last_registration = '$2'
                               , _ = '_'
                               }
                 ,[{'>', {const, Now}, {'+', '$1', '$2'}}]
                 ,['$_']
                 }
                ],
    expire_object(ets:select(?MODULE, MatchSpec, 1)).

-spec expire_object(any()) -> 'ok'.
expire_object('$end_of_table') -> 'ok';
expire_object({[#registration{id=Id}=Reg], Continuation}) ->
    _ = kz_process:spawn(fun maybe_send_deregister_notice/1, [Reg]),
    _ = ets:delete(?MODULE, Id),
    expire_object(ets:select(Continuation)).

-spec maybe_resp_to_query(kz_json:object(), integer()) -> 'ok'.
maybe_resp_to_query(JObj, RegistrarAge) ->
    case kz_json:get_value(<<"Node">>, JObj)
        =:= kz_term:to_binary(node())
        andalso kz_json:get_value(<<"App-Name">>, JObj)
        =:= ?APP_NAME
    of
        'false' -> resp_to_query(JObj,  RegistrarAge);
        'true' ->
            Resp = [{<<"Msg-ID">>, kz_json:get_value(<<"Msg-ID">>, JObj)}
                   ,{<<"Registrar-Age">>,  RegistrarAge}
                    | kz_api:default_headers(?APP_NAME, ?APP_VERSION)
                   ],
            kapi_registration:publish_query_err(kz_json:get_value(<<"Server-ID">>, JObj), Resp)
    end.

-spec build_query_spec(kz_json:object(), boolean()) -> ets:match_spec().
build_query_spec(JObj, CountOnly) ->
    {SelectFormat, QueryFormat} =
        case kz_term:to_lower_binary(kz_json:get_value(<<"Realm">>, JObj)) of
            <<"all">> -> {#registration{_='_'}, {'=:=', 'undefined', 'undefined'}};
            Realm -> build_query_spec_maybe_username(Realm, JObj)
        end,
    ResultFormat = case CountOnly of
                       'true' -> 'true';
                       'false' -> '$_'
                   end,

    [{SelectFormat
     ,[QueryFormat]
     ,[ResultFormat]
     }
    ].

-spec build_query_spec_maybe_username(kz_term:ne_binary(), kz_json:object()) -> any().
build_query_spec_maybe_username(Realm, JObj) ->
    case kz_json:get_value(<<"Username">>, JObj) of
        'undefined' ->
            {#registration{realm = '$1'
                          ,account_realm = '$2'
                          ,_ = '_'
                          }
            ,{'orelse', {'=:=', '$1', {'const', Realm}}
             ,{'=:=', '$2', {'const', Realm}}
             }
            };
        Username ->
            Id = registration_id(Username, Realm),
            {#registration{id = '$1', _ = '_'}
            ,{'=:=', '$1', {'const', Id}}
            }
    end.

-spec resp_to_query(kz_json:object(), integer()) -> 'ok'.
resp_to_query(JObj, RegistrarAge) ->
    Fields = kz_json:get_value(<<"Fields">>, JObj, []),
    CountOnly = kz_json:is_true(<<"Count-Only">>, JObj, 'false'),

    SelectFun = case CountOnly of
                    'true' -> fun ets:select_count/2;
                    'false' -> fun ets:select/2
                end,
    MatchSpec = build_query_spec(JObj, CountOnly),

    case SelectFun(?MODULE, MatchSpec) of
        [] ->
            Resp = [{<<"Msg-ID">>, kz_json:get_value(<<"Msg-ID">>, JObj)}
                   ,{<<"Registrar-Age">>, RegistrarAge}
                    | kz_api:default_headers(?APP_NAME, ?APP_VERSION)
                   ],
            kapi_registration:publish_query_err(kz_json:get_value(<<"Server-ID">>, JObj), Resp);
        [_|_]=Registrations ->
            Resp = [{<<"Msg-ID">>, kz_json:get_value(<<"Msg-ID">>, JObj)}
                   ,{<<"Registrar-Age">>, RegistrarAge}
                   ,{<<"Fields">>, [filter(Fields, kz_json:from_list(to_props(Registration)))
                                    || Registration <- Registrations
                                   ]
                    }
                    | kz_api:default_headers(?APP_NAME, ?APP_VERSION)
                   ],
            kapi_registration:publish_query_resp(kz_json:get_value(<<"Server-ID">>, JObj), Resp);
        Count when is_integer(Count) ->
            Resp = [{<<"Msg-ID">>, kz_json:get_value(<<"Msg-ID">>, JObj)}
                   ,{<<"Registrar-Age">>, RegistrarAge}
                   ,{<<"Fields">>, []}
                   ,{<<"Count">>, Count}
                    | kz_api:default_headers(?APP_NAME, ?APP_VERSION)
                   ],
            kapi_registration:publish_query_resp(kz_json:get_value(<<"Server-ID">>, JObj), Resp)
    end.

-spec filter(kz_json:path(), kz_json:object()) -> kz_json:object().
filter([], JObj) -> JObj;
filter(Fields, JObj) ->
    kz_json:from_list(
      lists:foldl(fun(F, Acc) ->
                          [{F, kz_json:get_value(F, JObj)} | Acc]
                  end
                 ,[]
                 ,Fields
                 )
     ).

-spec registration_id(kz_term:ne_binary(), kz_term:ne_binary()) -> {kz_term:ne_binary(), kz_term:ne_binary()}.
registration_id(Username, Realm) ->
    {kz_term:to_lower_binary(Username), kz_term:to_lower_binary(Realm)}.

-spec create_registration(kz_json:object()) -> registration().
create_registration(JObj) ->
    Username = kz_json:get_value(<<"Username">>, JObj),
    Realm = kz_json:get_value(<<"Realm">>, JObj),
    Reg = existing_or_new_registration(Username, Realm),
    Proxy = kz_json:get_value(<<"Proxy-Path">>, JObj, Reg#registration.proxy),
    ProxyIP = kz_json:get_value(<<"Proxy-IP">>, JObj, Reg#registration.proxy_ip),
    ProxyPort = kz_json:get_integer_value(<<"Proxy-Port">>, JObj, Reg#registration.proxy_port),
    ProxyProto = kz_json:get_value(<<"Proxy-Protocol">>, JObj, Reg#registration.proxy_proto),
    OriginalContact =
        kz_json:get_first_defined([<<"Original-Contact">>
                                  ,<<"Contact">>
                                  ]
                                 ,JObj
                                 ,Reg#registration.original_contact
                                 ),
    Expires =
        ecallmgr_util:maybe_add_expires_deviation(
          kz_json:get_integer_value(<<"Expires">>, JObj, Reg#registration.expires)
         ),
    RegistrarNode =
        kz_json:get_first_defined([<<"Registrar-Node">>
                                  ,<<"FreeSWITCH-Nodename">>
                                  ,<<"Node">>
                                  ]
                                 ,JObj
                                 ,Reg#registration.registrar_node
                                 ),
    RegistrarHostname =
        kz_json:get_first_defined([<<"Hostname">>
                                  ,<<"Registrar-Hostname">>
                                  ]
                                 ,JObj
                                 ,Reg#registration.registrar_hostname
                                 ),
    RegistrarZone =
        kz_term:to_atom(kz_json:get_ne_binary_value(<<"AMQP-Broker-Zone">>
                                                   ,JObj
                                                   ,kz_nodes:local_zone()
                                                   ), 'true'),
    augment_registration(Reg#registration{username=Username
                                         ,realm=Realm
                                         ,proxy=Proxy
                                         ,proxy_ip=ProxyIP
                                         ,proxy_port=ProxyPort
                                         ,proxy_proto=ProxyProto
                                         ,expires=Expires
                                         ,registrar_node=RegistrarNode
                                         ,registrar_hostname=RegistrarHostname
                                         ,registrar_zone=RegistrarZone
                                         ,contact=fix_contact(OriginalContact)
                                         ,original_contact=OriginalContact
                                         ,bridge_uri=bridge_uri(OriginalContact, Proxy, Username, Realm)
                                         ,previous_contact=kz_json:get_value(<<"Previous-Contact">>, JObj, Reg#registration.previous_contact)
                                         ,last_registration=kz_json:get_integer_value(<<"Last-Registration">>, JObj, Reg#registration.last_registration)
                                         ,initial_registration=kz_json:get_integer_value(<<"Initial-Registration">>, JObj, Reg#registration.initial_registration)
                                         ,network_port=kz_json:get_value(<<"Network-Port">>, JObj, Reg#registration.network_port)
                                         ,network_ip=kz_json:get_value(<<"Network-IP">>, JObj, Reg#registration.network_ip)
                                         ,to_host=get_realm(<<"To-Host">>, JObj)
                                         ,to_user=kz_json:get_value(<<"To-User">>, JObj, Reg#registration.to_user)
                                         ,from_host=get_realm(<<"From-Host">>, JObj)
                                         ,from_user=kz_json:get_value(<<"From-User">>, JObj, Reg#registration.from_user)
                                         ,call_id=kz_json:get_value(<<"Call-ID">>, JObj, Reg#registration.call_id)
                                         ,user_agent=kz_json:get_value(<<"User-Agent">>, JObj, Reg#registration.user_agent)
                                         ,initial=kz_json:is_true(<<"First-Registration">>, JObj, Reg#registration.initial)
                                         ,source_ip=kz_json:get_value(<<"Source-IP">>, JObj)
                                         ,source_port=kz_json:get_value(<<"Source-Port">>, JObj)
                                         }
                        ,JObj
                        ).

-spec get_realm(kz_json:key(), kz_json:object()) -> kz_term:ne_binary().
get_realm(Key, JObj) ->
    case kz_json:get_ne_binary_value(Key, JObj) of
        'undefined' -> ?DEFAULT_REALM;
        Realm -> Realm
    end.

-spec augment_registration(registration(), kz_json:object()) -> registration().
augment_registration(Reg, JObj) ->
    CCVs = kz_json:get_json_value(<<"Custom-Channel-Vars">>, JObj, kz_json:new()),
    AccountId = kz_json:find(<<"Account-ID">>
                            ,[JObj, CCVs]
                            ,Reg#registration.account_id
                            ),
    SuppressUnregister =
        kz_term:is_true(
          case kz_json:find(<<"Suppress-Unregister-Notifications">>, [JObj, CCVs]) of
              'undefined' ->
                  kz_json:find(<<"Suppress-Unregister-Notify">>
                              ,[JObj, CCVs]
                              ,Reg#registration.suppress_unregister
                              );
              Else -> Else
          end
         ),
    OverwriteNotify =
        kz_term:is_true(
          kz_json:find(<<"Register-Overwrite-Notify">>
                      ,[JObj, CCVs]
                      ,Reg#registration.register_overwrite_notify
                      )
         ),
    AccountDb = kzs_util:format_account_db(AccountId),
    Reg#registration{account_id=AccountId
                    ,account_db=AccountDb
                    ,suppress_unregister=SuppressUnregister
                    ,register_overwrite_notify=OverwriteNotify
                    ,account_realm=kz_json:find(<<"Account-Realm">>
                                               ,[JObj, CCVs]
                                               ,Reg#registration.account_realm
                                               )
                    ,account_name=kz_json:find(<<"Account-Name">>
                                              ,[JObj, CCVs]
                                              ,Reg#registration.account_name
                                              )
                    ,owner_id=kz_json:find(<<"Owner-ID">>
                                          ,[JObj, CCVs]
                                          ,Reg#registration.owner_id
                                          )
                    ,presence_id=kz_json:find(<<"Presence-ID">>
                                             ,[JObj, CCVs]
                                             ,Reg#registration.presence_id
                                             )
                    ,authorizing_id=kz_json:find(<<"Authorizing-ID">>
                                                ,[JObj, CCVs]
                                                ,Reg#registration.authorizing_id
                                                )
                    ,authorizing_type=kz_json:find(<<"Authorizing-Type">>
                                                  ,[JObj, CCVs]
                                                  ,Reg#registration.authorizing_type
                                                  )
                    }.

-spec fix_contact(kz_term:api_binary()) -> kz_term:api_binary().
fix_contact('undefined') -> 'undefined';
fix_contact(Contact) ->
    binary:replace(Contact, [<<"<">>, <<">">>], <<>>, ['global']).

-spec bridge_uri(kz_term:api_binary(), kz_term:api_binary(), binary(), binary()) -> kz_term:api_binary().
bridge_uri(_Contact, 'undefined', _, _) -> 'undefined';
bridge_uri('undefined', _Proxy, _, _) -> 'undefined';
bridge_uri(Contact, Proxy, Username, Realm) ->
    [#uri{}=UriContact] = kzsip_uri:uris(Contact),
    [#uri{}=UriProxy] = kzsip_uri:uris(Proxy),
    Scheme = UriContact#uri.scheme,
    Options = #{uri_contact => UriContact
               ,uri_proxy => UriProxy
               },
    BridgeUriOptions = bridge_uri_options(Options),
    BridgeUri = #uri{scheme=Scheme
                    ,user=Username
                    ,domain=Realm
                    ,opts=BridgeUriOptions
                    },
    kzsip_uri:ruri(BridgeUri).

-spec bridge_uri_options(map()) -> kz_term:proplist().
bridge_uri_options(Options) ->
    Routines = [fun bridge_uri_transport/2
               ,fun bridge_uri_path/2
               ],
    lists:foldl(fun(Fun, Acc) -> Fun(Options, Acc) end, [], Routines).

-spec bridge_uri_transport(map(), kz_term:proplist()) -> kz_term:proplist().
bridge_uri_transport(#{uri_contact := UriContact}, Acc) ->
    case application:get_env(?APP, 'use_transport_for_fs_path', 'false') of
        'true' ->
            case props:get_value(<<"transport">>, UriContact#uri.opts) of
                'undefined' -> Acc;
                Transport -> [{<<"transport">>, Transport} | Acc]
            end;
        'false' -> Acc
    end.

-spec bridge_uri_path(map(), kz_term:proplist()) -> kz_term:proplist().
bridge_uri_path(#{uri_proxy := UriProxy}, Acc) ->
    [{<<"fs_path">>, kzsip_uri:ruri(UriProxy)} | Acc].

-spec existing_or_new_registration(kz_term:ne_binary(), kz_term:ne_binary()) -> registration().
existing_or_new_registration(Username, Realm) ->
    case ets:lookup(?MODULE, registration_id(Username, Realm)) of
        [#registration{contact=Contact}=Reg] ->
            Reg#registration{last_registration=kz_time:now_s()
                            ,previous_contact=Contact
                            };
        _Else ->
            lager:debug("new registration ~s@~s", [Username, Realm]),
            #registration{id=registration_id(Username, Realm)}
    end.

-spec initial_registration(registration()) -> 'ok'.
initial_registration(#registration{}=Reg) ->
    Routines = [fun maybe_query_authn/1
               ,fun maybe_send_register_notice/1
               ,fun maybe_registration_notify/1
               ],
    _ = lists:foldl(fun(F, R) -> F(R) end, Reg, Routines),
    'ok'.

-spec maybe_query_authn(registration()) -> registration().
maybe_query_authn(#registration{account_id=AccountId
                               ,authorizing_id=AuthorizingId
                               }=Reg) ->
    case kz_term:is_empty(AccountId)
        orelse kz_term:is_empty(AuthorizingId)
    of
        'true' -> query_authn(Reg);
        'false' -> Reg
    end.

-spec query_authn(registration()) -> registration().
query_authn(#registration{username=Username
                         ,realm=Realm
                         }=Reg) ->
    case kz_cache:peek_local(?ECALLMGR_AUTH_CACHE, ?CREDS_KEY(Realm, Username)) of
        {'error', 'not_found'} -> fetch_authn(Reg);
        {'ok', JObj} ->
            update_registration(
              augment_registration(Reg, JObj)
             )
    end.

-spec fetch_authn(registration()) -> registration().
fetch_authn(#registration{username=Username
                         ,realm=Realm
                         ,to_user=ToUser
                         ,to_host=ToHost
                         ,from_user=FromUser
                         ,from_host=FromHost
                         ,network_ip=NetworkIP
                         ,network_port=NetworkPort
                         ,registrar_node=Node
                         ,call_id=CallId
                         }=Reg) ->
    lager:debug("looking up credentials of ~s@~s", [Username, Realm]),
    Req = [{<<"To">>, <<ToUser/binary, "@", ToHost/binary>>}
          ,{<<"From">>, <<FromUser/binary, "@", FromHost/binary>>}
          ,{<<"Orig-IP">>, NetworkIP}
          ,{<<"Orig-Port">>, NetworkPort}
          ,{<<"Auth-User">>, Username}
          ,{<<"Auth-Realm">>, Realm}
          ,{<<"Media-Server">>, kz_term:to_binary(Node)}
          ,{<<"Method">>, <<"REGISTER">>}
          ,{<<"Call-ID">>, CallId}
           | kz_api:default_headers(?APP_NAME, ?APP_VERSION)
          ],
    ReqResp = kz_amqp_worker:call(props:filter_undefined(Req)
                                 ,fun kapi_authn:publish_req/1
                                 ,fun kapi_authn:resp_v/1
                                 ),
    case ReqResp of
        {'error', _} -> Reg;
        {'ok', JObj} ->
            lager:debug("received authn information"),
            update_from_authn_response(Reg, JObj)
    end.

-spec update_from_authn_response(registration(), kz_json:object()) -> registration().
update_from_authn_response(#registration{username=Username
                                        ,realm=Realm
                                        }=Reg
                          ,JObj) ->
    CCVs = kz_json:get_json_value(<<"Custom-Channel-Vars">>, JObj, kz_json:new()),
    AccountId = kz_json:get_value(<<"Account-ID">>, CCVs),
    AccountDb = kzs_util:format_account_db(AccountId),
    AuthorizingId = kz_json:get_value(<<"Authorizing-ID">>, CCVs),
    OwnerIdProp =
        case kz_json:get_value(<<"Owner-ID">>, CCVs) of
            'undefined' -> [];
            OwnerId -> [{'db', AccountDb, OwnerId}]
        end,
    CacheProps =
        [{'origin',
          [{'db', AccountDb, AuthorizingId}
          ,{'db', AccountDb, AccountId}
           | OwnerIdProp
          ]
         }
        ],
    kz_cache:store_local(?ECALLMGR_AUTH_CACHE
                        ,?CREDS_KEY(Realm, Username)
                        ,JObj
                        ,CacheProps
                        ),
    update_registration(
      augment_registration(Reg, JObj)
     ).

-spec update_registration(registration()) -> registration().
update_registration(#registration{authorizing_id=AuthorizingId
                                 ,account_id=AccountId
                                 ,authorizing_type=AuthorizingType
                                 ,account_db=AccountDb
                                 ,suppress_unregister=SuppressUnregister
                                 ,register_overwrite_notify=RegisterOverwrite
                                 ,owner_id=OwnerId
                                 ,presence_id=PresenceId
                                 ,id=Id
                                 ,account_realm=AccountRealm
                                 ,account_name=AccountName
                                 }=Reg) ->
    Props = [{#registration.account_id, AccountId}
            ,{#registration.account_db, AccountDb}
            ,{#registration.authorizing_id, AuthorizingId}
            ,{#registration.authorizing_type, AuthorizingType}
            ,{#registration.owner_id, OwnerId}
            ,{#registration.presence_id, PresenceId}
            ,{#registration.suppress_unregister, SuppressUnregister}
            ,{#registration.register_overwrite_notify, RegisterOverwrite}
            ,{#registration.account_realm, AccountRealm}
            ,{#registration.account_name, AccountName}
            ],
    _ = gen_server:cast(?SERVER, {'update_registration', Id, Props}),
    Reg.

-spec maybe_send_register_notice(registration()) -> registration().
maybe_send_register_notice(#registration{username=Username
                                        ,realm=Realm
                                        ,registrar_zone=Zone
                                        }=Reg) ->
    case should_handle_reg_notice(Zone) of
        'false' -> Reg;
        'true' ->
            lager:debug("sending register notice for ~s@~s", [Username, Realm]),
            _ = send_register_notice(Reg),
            Reg
    end.

-spec send_register_notice(registration()) -> 'ok'.
send_register_notice(Reg) ->
    Props = to_props(Reg)
        ++ kz_api:default_headers(?APP_NAME, ?APP_VERSION),
    kapi_notifications:publish_register(Props).

-spec maybe_send_deregister_notice(registration()) -> 'ok'.
maybe_send_deregister_notice(#registration{username=Username
                                          ,realm=Realm
                                          ,suppress_unregister='true'
                                          ,call_id=CallId
                                          }) ->
    kz_log:put_callid(CallId),
    lager:debug("registration ~s@~s expired", [Username, Realm]);
maybe_send_deregister_notice(#registration{username=Username
                                          ,realm=Realm
                                          ,call_id=CallId
                                          ,registrar_zone=Zone
                                          }=Reg) ->
<<<<<<< HEAD
    kz_util:put_callid(CallId),
    case should_handle_reg_notice(Zone) of
=======
    kz_log:put_callid(CallId),
    case oldest_registrar() of
>>>>>>> d034e74b
        'false' -> 'ok';
        'true' ->
            lager:debug("sending deregister notice for ~s@~s", [Username, Realm]),
            send_deregister_notice(Reg)
    end.

-spec send_deregister_notice(registration()) -> 'ok'.
send_deregister_notice(Reg) ->
    Props = to_props(Reg)
        ++ kz_api:default_headers(?APP_NAME, ?APP_VERSION),
    kz_amqp_worker:cast(Props, fun kapi_notifications:publish_deregister/1).

-spec maybe_registration_notify(registration()) -> registration().
maybe_registration_notify(#registration{register_overwrite_notify='false'}=Reg) -> Reg;
maybe_registration_notify(#registration{register_overwrite_notify='true'
                                       ,contact=Contact
                                       ,previous_contact=Contact
                                       }=Reg) -> Reg;
maybe_registration_notify(#registration{register_overwrite_notify='true'
                                       ,previous_contact='undefined'
                                       }=Reg) -> Reg;
maybe_registration_notify(#registration{register_overwrite_notify='true'}=Reg) ->
    _ = registration_notify(Reg),
    Reg.

-spec registration_notify(registration()) -> 'ok'.
registration_notify(#registration{previous_contact=PrevContact
                                 ,contact=Contact
                                 ,username=Username
                                 ,realm=Realm
                                 }) ->
    Props = props:filter_undefined(
              [{<<"Previous-Contact">>, PrevContact}
              ,{<<"Contact">>, Contact}
              ,{<<"Username">>, Username}
              ,{<<"Realm">>, Realm}
               | kz_api:default_headers(?APP_NAME, ?APP_VERSION)
              ]),
    kapi_presence:publish_register_overwrite(Props).

-spec to_props(registration()) -> kz_term:proplist().
to_props(Reg) ->
    props:filter_undefined(
      [{<<"Username">>, Reg#registration.username}
      ,{<<"Realm">>, Reg#registration.realm}
      ,{<<"User-Agent">>, Reg#registration.user_agent}
      ,{<<"Call-ID">>, Reg#registration.call_id}
      ,{<<"From-User">>, Reg#registration.from_user}
      ,{<<"From-Host">>, Reg#registration.from_host}
      ,{<<"To-User">>, Reg#registration.to_user}
      ,{<<"To-Host">>, Reg#registration.to_host}
      ,{<<"Network-IP">>, Reg#registration.network_ip}
      ,{<<"Network-Port">>, Reg#registration.network_port}
      ,{<<"Event-Timestamp">>, Reg#registration.last_registration}
      ,{<<"Contact">>, Reg#registration.contact}
      ,{<<"Original-Contact">>, Reg#registration.original_contact}
      ,{<<"Previous-Contact">>, Reg#registration.previous_contact}
      ,{<<"Proxy-Path">>, Reg#registration.proxy}
      ,{<<"Proxy-IP">>, Reg#registration.proxy_ip}
      ,{<<"Proxy-Port">>, Reg#registration.proxy_port}
      ,{<<"Proxy-Protocol">>, Reg#registration.proxy_proto}
      ,{<<"Expires">>, Reg#registration.expires}
      ,{<<"Account-ID">>, Reg#registration.account_id}
      ,{<<"Account-DB">>, Reg#registration.account_db}
      ,{<<"Account-Realm">>, Reg#registration.account_realm}
      ,{<<"Account-Name">>, Reg#registration.account_name}
      ,{<<"Authorizing-ID">>, Reg#registration.authorizing_id}
      ,{<<"Authorizing-Type">>, Reg#registration.authorizing_type}
      ,{<<"Suppress-Unregister-Notify">>, Reg#registration.suppress_unregister}
      ,{<<"Register-Overwrite-Notify">>, Reg#registration.register_overwrite_notify}
      ,{<<"Owner-ID">>, Reg#registration.owner_id}
      ,{<<"Presence-ID">>, Reg#registration.presence_id}
      ,{<<"Registrar-Node">>, Reg#registration.registrar_node}
      ,{<<"Registrar-Hostname">>, Reg#registration.registrar_hostname}
      ,{<<"Bridge-RURI">>, Reg#registration.bridge_uri}
      ,{<<"First-Registration">>, Reg#registration.initial}
      ,{<<"Initial-Registration">>, Reg#registration.initial_registration}
      ,{<<"Last-Registration">>, Reg#registration.last_registration}
      ,{<<"Source-IP">>, Reg#registration.source_ip}
      ,{<<"Source-Port">>, Reg#registration.source_port}
      ]
     ).

<<<<<<< HEAD
-spec should_handle_reg_notice(atom()) -> boolean().
should_handle_reg_notice(Zone) ->
    (kz_nodes:local_zone() =:= Zone
     andalso oldest_registrar('false'))
        orelse (no_registrar_in_reg_zone(Zone)
                andalso oldest_registrar('true')).

-spec no_registrar_in_reg_zone(atom()) -> boolean().
no_registrar_in_reg_zone(Zone) ->
    kz_nodes:whapp_oldest_node(?APP_NAME, Zone) =:= 'undefined'.

-spec oldest_registrar(boolean()) -> boolean().
oldest_registrar(Federated) ->
    kz_nodes:whapp_zone_count(?APP_NAME) =:= 1
        orelse kz_nodes:whapp_oldest_node(?APP_NAME, Federated) =:= node().
=======
-spec oldest_registrar() -> boolean().
oldest_registrar() ->
    kz_nodes:whapp_count(?APP_NAME, 'true') =:= 1
        orelse kz_nodes:whapp_oldest_node(?APP_NAME, 'true') =:= node().
>>>>>>> d034e74b

-spec get_fs_contact(kzd_freeswitch:data()) -> kz_term:ne_binary().
get_fs_contact(FSJObj) ->
    Contact = kzd_freeswitch:contact(FSJObj),
    [User, AfterAt] = binary:split(Contact, <<"@">>), % only one @ allowed
    <<User/binary, "@", (kz_http_util:urldecode(AfterAt))/binary>>.

-type ets_continuation() :: '$end_of_table' |
                            {registrations(), any()}.

-spec print_summary(ets_continuation()) -> 'ok'.
print_summary('$end_of_table') ->
    io:format("No registrations found!~n", []);
print_summary(Match) ->
    io:format("+-----------------------------------------------+------------------------+------------------------+----------------------------------+------+~n"),
    io:format("| User                                          | Contact                | Path                   | Call-ID                          |  Exp |~n"),
    io:format("+===============================================+========================+========================+==================================+======+~n"),
    print_summary(Match, 0).

-spec print_summary(ets_continuation(), non_neg_integer()) -> 'ok'.
print_summary('$end_of_table', Count) ->
    io:format("+-----------------------------------------------+------------------------+------------------------+----------------------------------+------+~n"),
    io:format("Found ~p registrations~n", [Count]);
print_summary({[#registration{username=Username
                             ,realm=Realm
                             ,contact=Contact
                             ,expires=Expires
                             ,last_registration=LastRegistration
                             ,call_id=CallId
                             ,proxy=Proxy
                             ,proxy_ip=ProxyIP
                             ,proxy_port=ProxyPort
                             ,proxy_proto=ProxyProto
                             }
               ]
              ,Continuation
              }
             ,Count) ->
    User = <<Username/binary, "@", Realm/binary>>,
    Remaining = (LastRegistration + Expires) - kz_time:now_s(),
    Props = breakup_contact(Contact),
    Hostport = props:get_first_defined(['received', 'hostport'], Props),
    Path = proxy_path(Proxy, ProxyIP, ProxyPort, ProxyProto),
    io:format("| ~-45s | ~-22s | ~-22s | ~-32s | ~-4B |~n"
             ,[User, Hostport, Path, CallId, Remaining]
             ),
    print_summary(ets:select(Continuation), Count + 1).

-spec print_details(ets_continuation()) -> 'ok'.
print_details('$end_of_table') ->
    io:format("No registrations found!~n", []);
print_details(Match) ->
    print_details(Match, 0).

-spec print_details(ets_continuation(), non_neg_integer()) -> 'ok'.
print_details('$end_of_table', Count) ->
    io:format("~nFound ~p registrations~n", [Count]);
print_details({[#registration{}=Reg], Continuation}, Count) ->
    io:format("~n"),
    _ = [print_property(K, V, Reg)
         || {K, V} <- to_props(Reg)
        ],
    print_details(ets:select(Continuation), Count + 1).

print_property(<<"Expires">> =Key, Value, #registration{expires=Expires
                                                       ,last_registration=LastRegistration
                                                       }) ->
    Remaining = (LastRegistration + Expires) - kz_time:now_s(),
    io:format("~-19s: ~b/~s~n", [Key, Remaining, kz_term:to_binary(Value)]);
print_property(Key, Value, _) ->
    io:format("~-19s: ~s~n", [Key, kz_term:to_binary(Value)]).

-type contact_param() :: {'uri', kz_term:ne_binary()} |
                         {'hostport', kz_term:ne_binary()} |
                         {'transport', kz_term:ne_binary()} |
                         {'fs_path', kz_term:ne_binary()} |
                         {'received', kz_term:ne_binary()}.
-type contact_params() :: [contact_param()].

-spec breakup_contact(kz_term:text()) -> contact_params().
breakup_contact(Contact) when is_binary(Contact) ->
    C = binary:replace(Contact, [<<$'>>, <<$<>>, <<$>>>, <<"sip:">>], <<>>, ['global']),
    [Uri|Parameters] = binary:split(C, <<";">>, ['global']),
    Hostport = get_contact_hostport(Uri),
    find_contact_parameters(Parameters, [{'uri', Uri}, {'hostport', Hostport}]);
breakup_contact(Contact) ->
    breakup_contact(kz_term:to_binary(Contact)).

-spec proxy_path(kz_term:api_binary(), kz_term:api_binary(), kz_term:api_integer(), kz_term:api_binary()) -> binary().
proxy_path(Proxy, IP, Port, 'undefined') -> proxy_path(Proxy, IP, Port, <<"udp">>);
proxy_path('undefined', 'undefined', 'undefined', _) -> <<>>;
proxy_path('undefined', 'undefined', Port, Proto) -> proxy_path('undefined', <<>>, Port, Proto);
proxy_path('undefined', IP, 'undefined', Proto) -> <<Proto/binary, ":", IP/binary>>;
proxy_path('undefined', IP, Port, Proto) -> <<Proto/binary, ":", IP/binary, ":", (kz_term:to_binary(Port))/binary>>;
proxy_path(Proxy, _, Port, Proto) ->
    Proxy1 = binary:replace(Proxy, <<"sip:">>, <<>>),
    case binary:match(Proxy1, <<":">>) of
        'nomatch' -> <<Proto/binary, ":", Proxy1/binary, ":", (kz_term:to_binary(Port))/binary>>;
        _ -> <<Proto/binary, ":", Proxy1/binary>>
    end.

-spec find_contact_parameters(kz_term:ne_binaries(), kz_term:proplist()) -> kz_term:proplist().
find_contact_parameters([], Props) -> Props;
find_contact_parameters([<<"transport=", Transport/binary>>|Parameters], Props) ->
    find_contact_parameters(Parameters, [{'transport', kz_term:to_lower_binary(Transport)}|Props]);
find_contact_parameters([<<"fs_path=", FsPath/binary>>|Parameters], Props) ->
    find_contact_parameters(Parameters, [{'fs_path', FsPath}|Props]);
find_contact_parameters([<<"received=", Received/binary>>|Parameters], Props) ->
    find_contact_parameters(Parameters, [{'received', Received}|Props]);
find_contact_parameters([_|Parameters], Props) ->
    find_contact_parameters(Parameters, Props).

-spec get_contact_hostport(kz_term:ne_binary()) -> kz_term:ne_binary().
get_contact_hostport(Uri) ->
    case binary:split(Uri, <<"@">>) of
        [_, Hostport] -> Hostport;
        _Else -> Uri
    end.<|MERGE_RESOLUTION|>--- conflicted
+++ resolved
@@ -1150,13 +1150,8 @@
                                           ,call_id=CallId
                                           ,registrar_zone=Zone
                                           }=Reg) ->
-<<<<<<< HEAD
-    kz_util:put_callid(CallId),
+    kz_log:put_callid(CallId),
     case should_handle_reg_notice(Zone) of
-=======
-    kz_log:put_callid(CallId),
-    case oldest_registrar() of
->>>>>>> d034e74b
         'false' -> 'ok';
         'true' ->
             lager:debug("sending deregister notice for ~s@~s", [Username, Realm]),
@@ -1240,7 +1235,6 @@
       ]
      ).
 
-<<<<<<< HEAD
 -spec should_handle_reg_notice(atom()) -> boolean().
 should_handle_reg_notice(Zone) ->
     (kz_nodes:local_zone() =:= Zone
@@ -1256,12 +1250,6 @@
 oldest_registrar(Federated) ->
     kz_nodes:whapp_zone_count(?APP_NAME) =:= 1
         orelse kz_nodes:whapp_oldest_node(?APP_NAME, Federated) =:= node().
-=======
--spec oldest_registrar() -> boolean().
-oldest_registrar() ->
-    kz_nodes:whapp_count(?APP_NAME, 'true') =:= 1
-        orelse kz_nodes:whapp_oldest_node(?APP_NAME, 'true') =:= node().
->>>>>>> d034e74b
 
 -spec get_fs_contact(kzd_freeswitch:data()) -> kz_term:ne_binary().
 get_fs_contact(FSJObj) ->
