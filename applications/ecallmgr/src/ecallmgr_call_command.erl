--- conflicted
+++ resolved
@@ -1468,12 +1468,8 @@
                              {ne_binary(), ne_binary()} | 'undefined'.
 get_terminators('undefined') -> {<<"playback_terminators">>, <<"none">>};
 get_terminators(Ts) when is_binary(Ts) -> get_terminators([Ts]);
-<<<<<<< HEAD
 get_terminators([]) -> {<<"playback_terminators">>, <<"none">>};
-get_terminators([_|_]=Ts) ->
-=======
 get_terminators(Ts) when is_list(Ts) ->
->>>>>>> ba276251
     case Ts =:= get('$prior_terminators') of
         'true' -> 'undefined';
         'false' ->
