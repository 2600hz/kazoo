%%%-------------------------------------------------------------------
%%% @copyright (C) 2012-2014, 2600Hz INC
%%% @doc
%%%
%%% @end
%%% @contributors
%%%    Karl Anderson
%%%    James Aimonetti
%%%-------------------------------------------------------------------
-module(ecallmgr_originate).

-behaviour(gen_listener).

-export([start_link/2]).
-export([handle_originate_execute/2]).
-export([handle_call_events/2]).
-export([init/1
         ,handle_call/3
         ,handle_cast/2
         ,handle_info/2
         ,handle_event/2
         ,terminate/2
         ,code_change/3
        ]).

-include("ecallmgr.hrl").

-type created_uuid() :: {'fs' | 'api', ne_binary()}.
-record(state, {node :: atom()
                ,server_id :: api_binary()
                ,originate_req = wh_json:new() :: wh_json:object()
                ,uuid :: created_uuid()
                ,action :: api_binary()
                ,app :: api_binary()
                ,dialstrings :: api_binary()
                ,queue :: api_binary()
                ,control_pid :: 'undefined' | pid()
                ,tref :: 'undefined' | reference()
                ,fetch_id = wh_util:rand_hex_binary(16)
               }).
-type state() :: #state{}.

-define(BINDINGS, [{'self', []}]).
-define(RESPONDERS, [{{?MODULE, 'handle_originate_execute'}
                      ,[{<<"dialplan">>, <<"originate_execute">>}]
                     }
                     ,{{?MODULE, 'handle_call_events'}
                       ,[{<<"call_event">>, <<"*">>}]
                      }
                    ]).
-define(QUEUE_NAME, <<>>).
-define(QUEUE_OPTIONS, []).
-define(CONSUME_OPTIONS, []).

-define(ORIGINATE_PARK, <<"&park()">>).
-define(ORIGINATE_EAVESDROP, <<"eavesdrop">>).
-define(REPLY_TIMEOUT, 5000).

%%%===================================================================
%%% API
%%%===================================================================

%%--------------------------------------------------------------------
%% @public
%% @doc
%% Starts the server
%%
%% @spec start_link() -> {ok, Pid} | ignore | {error, Error}
%% @end
%%--------------------------------------------------------------------
-spec start_link(atom(), wh_json:object()) -> startlink_ret().
start_link(Node, JObj) ->
    gen_listener:start_link(?MODULE
                            ,[{'bindings', ?BINDINGS}
                              ,{'responders', ?RESPONDERS}
                              ,{'queue_name', ?QUEUE_NAME}
                              ,{'queue_options', ?QUEUE_OPTIONS}
                              ,{'consume_options', ?CONSUME_OPTIONS}
                             ]
                            ,[Node, JObj]).

%%--------------------------------------------------------------------
%% @public
%% @doc
%%
%% @end
%%--------------------------------------------------------------------
-spec handle_call_events(wh_json:object(), wh_proplist()) -> 'ok'.
handle_call_events(JObj, Props) ->
    Srv = props:get_value('server', Props),
    case props:get_value('uuid', Props) =:=  wh_json:get_binary_value(<<"Call-ID">>, JObj)
        andalso wh_json:get_value(<<"Event-Name">>, JObj)
    of
        <<"CHANNEL_EXECUTE_COMPLETE">> ->
            case wh_json:get_value(<<"Application-Name">>, JObj) of
                <<"bridge">> ->
                    gen_listener:cast(Srv, {'bridge_execute_complete', JObj});
                _Else -> 'ok'
            end;
        <<"CHANNEL_DESTROY">> ->
            gen_listener:cast(Srv, {'channel_destroy', JObj});
        _Else -> 'ok'
    end.

%%--------------------------------------------------------------------
%% @public
%% @doc
%%
%% @end
%%--------------------------------------------------------------------
-spec handle_originate_execute(wh_json:object(), wh_proplist()) -> 'ok'.
handle_originate_execute(JObj, Props) ->
    'true' = wapi_dialplan:originate_execute_v(JObj),
    Srv = props:get_value('server', Props),
    UUID = props:get_value('uuid', Props),
    lager:debug("recv originate_execute for ~s", [UUID]),
    _ = case wh_json:get_ne_value(<<"Server-ID">>, JObj) of
            'undefined' -> 'ok';
            ServerId ->
                gen_listener:cast(Srv, {'update_server_id', ServerId})
        end,
    wh_cache:store_local(?ECALLMGR_UTIL_CACHE, {UUID, 'start_listener'}, 'true'),
    gen_listener:cast(Srv, {'originate_execute'}).

%%%===================================================================
%%% gen_server callbacks
%%%===================================================================

%%--------------------------------------------------------------------
%% @private
%% @doc
%% Initializes the server
%%
%% @spec init(Args) -> {ok, State} |
%%                     {ok, State, Timeout} |
%%                     ignore |
%%                     {stop, Reason}
%% @end
%%--------------------------------------------------------------------
init([Node, JObj]) ->
    _ = wh_util:put_callid(JObj),
    ServerId = wh_json:get_ne_value(<<"Server-ID">>, JObj),
    _ = bind_to_events(freeswitch:version(Node), Node),
    case wapi_resource:originate_req_v(JObj) of
        'false' ->
            Error = <<"originate failed to execute as JObj did not validate">>,
            publish_error(Error, 'undefined', JObj, ServerId),
            {'stop', 'normal'};
        'true' ->
            {'ok', #state{node=Node
                          ,originate_req=JObj
                          ,server_id=ServerId
                         }}
    end.

-spec bind_to_events({'ok', ne_binary()}, atom()) -> 'ok'.
bind_to_events({'ok', <<"mod_kazoo", _/binary>>}, Node) ->
    'ok' = freeswitch:event(Node, ['CUSTOM', 'loopback::bowout']);
bind_to_events(_, Node) ->
    gproc:reg({'p', 'l', {'event', Node, <<"loopback::bowout">>}}).

%%--------------------------------------------------------------------
%% @private
%% @doc
%% Handling call messages
%%
%% @spec handle_call(Request, From, State) ->
%%                                   {reply, Reply, State} |
%%                                   {reply, Reply, State, Timeout} |
%%                                   {noreply, State} |
%%                                   {noreply, State, Timeout} |
%%                                   {stop, Reason, Reply, State} |
%%                                   {stop, Reason, State}
%% @end
%%--------------------------------------------------------------------
handle_call(_Request, _From, State) ->
    {'reply', {'error', 'not_implemented'}, State}.

%%--------------------------------------------------------------------
%% @private
%% @doc
%% Handling cast messages
%%
%% @spec handle_cast(Msg, State) -> {noreply, State} |
%%                                  {noreply, State, Timeout} |
%%                                  {stop, Reason, State}
%% @end
%%--------------------------------------------------------------------
handle_cast({'gen_listener', {'created_queue', Q}}, State) ->
    lager:debug("starting originate request"),
    gen_listener:cast(self(), {'get_originate_action'}),
    {'noreply', State#state{queue=Q}};
handle_cast({'update_server_id', ServerId}, State) ->
    {'noreply', State#state{server_id=ServerId}, 'hibernate'};
handle_cast({'maybe_update_node', Node}, #state{node=Node}=State) ->
    {'noreply', State};
handle_cast({'maybe_update_node', Node}, #state{node=_OldNode}=State) ->
    lager:debug("updating node from ~s to ~s", [_OldNode, Node]),
    {'noreply', State#state{node=Node}, 'hibernate'};
handle_cast({'create_uuid'}, #state{node=Node
                                    ,originate_req=JObj
                                    ,uuid='undefined'
                                   }=State) ->
    UUID = {_, Id} = create_uuid(JObj, Node),
    put('callid', Id),
    lager:debug("created uuid ~p", [UUID]),
    wh_cache:store_local(?ECALLMGR_UTIL_CACHE, {Id, 'start_listener'}, 'true'),

    case start_control_process(State#state{uuid=UUID}) of
        {'ok', #state{control_pid=Pid}=State1} ->
            lager:debug("started control proc ~p uuid ~p", [Pid, UUID]),
            maybe_send_originate_uuid(UUID, Pid, State),
            gen_listener:cast(self(), {'build_originate_args'}),
            {'noreply', State1, 'hibernate'};
        {'error', _E} ->
            lager:debug("failed to start control proc for ~p: ~p", [UUID, _E]),
            {'stop', 'normal', State}
    end;
handle_cast({'get_originate_action'}, #state{originate_req=JObj
                                             ,node=Node
                                            }=State) ->
    gen_listener:cast(self(), {'build_originate_args'}),
    ApplicationName = wh_json:get_value(<<"Application-Name">>, JObj),
    Action = get_originate_action(ApplicationName, JObj),
    UseNode = maybe_update_node(JObj, Node),
    lager:debug("maybe updating node from ~s to ~s", [Node, UseNode]),
    lager:debug("originate action: ~s", [Action]),
    {'noreply', State#state{action=Action
                            ,app=ApplicationName
                            ,node=UseNode
                           }
    ,'hibernate'
    };
handle_cast({'build_originate_args'}, #state{uuid='undefined'}=State) ->
    gen_listener:cast(self(), {'create_uuid'}),
    {'noreply', State};

handle_cast({'build_originate_args'}, #state{originate_req=JObj
                                             ,action = ?ORIGINATE_PARK
                                             ,fetch_id=FetchId
                                             ,dialstrings='undefined'
                                            }=State) ->
    case wh_json:is_true(<<"Originate-Immediate">>, JObj) of
        'true' -> gen_listener:cast(self(), {'originate_execute'});
        'false' -> gen_listener:cast(self(), {'originate_ready'})
    end,
    Endpoints = [update_endpoint(Endpoint, State)
                 || Endpoint <- wh_json:get_ne_value(<<"Endpoints">>, JObj, [])
                ],
    {'noreply', State#state{dialstrings=build_originate_args_from_endpoints(?ORIGINATE_PARK, Endpoints, JObj, FetchId)}};
handle_cast({'build_originate_args'}, #state{originate_req=JObj
                                             ,action = Action
                                             ,app = ?ORIGINATE_EAVESDROP
                                             ,fetch_id=FetchId
                                             ,dialstrings='undefined'
                                            }=State) ->
    gen_listener:cast(self(), {'originate_ready'}),
    {'noreply', State#state{dialstrings=build_originate_args(Action, State, JObj, FetchId)}};
handle_cast({'build_originate_args'}, #state{originate_req=JObj
                                             ,action=Action
                                             ,fetch_id=FetchId
                                             ,dialstrings='undefined'
                                            }=State) ->
    gen_listener:cast(self(), {'originate_execute'}),
    {'noreply', State#state{dialstrings=build_originate_args(Action, State, JObj, FetchId)}};

handle_cast({'originate_ready'}, #state{node=_Node}=State) ->
    case start_control_process(State) of
        {'ok', #state{control_pid=Pid
                      ,uuid=UUID
                      ,originate_req=JObj
                      ,server_id=ServerId
                      ,queue=Q
                     }=State1} ->
            CtrlQ = gen_listener:queue_name(Pid),
            _ = publish_originate_ready(CtrlQ, UUID, JObj, Q, ServerId),
            {'noreply', State1#state{tref=start_abandon_timer()}};
        {'error', _E} ->
            lager:debug("failed to start control process: ~p", [_E]),
            {'stop', 'normal', State}
    end;
handle_cast({'originate_execute'}, #state{tref=TRef}=State) when is_reference(TRef) ->
    _ = erlang:cancel_timer(TRef),
    handle_cast({'originate_execute'}, State#state{tref='undefined'});
handle_cast({'originate_execute'}, #state{dialstrings=Dialstrings
                                          ,node=Node
                                          ,originate_req=JObj
                                          ,uuid={_, UUID}
                                          ,server_id=ServerId
                                          ,control_pid=CtrlPid
                                         }=State) ->
    case originate_execute(Node, Dialstrings, find_originate_timeout(JObj)) of
        {'ok', UUID} when is_pid(CtrlPid) ->
            lager:debug("originate completed for: ~s with ctrl ~p", [UUID, CtrlPid]),
            _ = publish_originate_resp(ServerId, JObj, UUID),
            {'stop', 'normal', State#state{control_pid='undefined'}};
        {'ok', WinningUUID} when is_pid(CtrlPid) ->
            lager:debug("originate completed for other UUID: ~s (not ~s)", [WinningUUID, UUID]),
            _ = publish_originate_resp(ServerId, JObj, WinningUUID),

            {'stop', 'normal', State#state{control_pid='undefined'}};
        {'ok', CallId} ->
            put('callid', CallId),
            lager:debug("originate is executing, waiting for completion"),
            erlang:monitor_node(Node, 'true'),
            bind_to_call_events(CallId),
            CtrlQ = ecallmgr_call_control:queue_name(CtrlPid),
            _ = publish_originate_started(ServerId, CallId, JObj, CtrlQ),
            {'noreply', State#state{uuid={'api', CallId}}};
        {'error', Error} ->
            lager:debug("failed to originate: ~p", [Error]),
            _ = publish_error(Error, UUID, JObj, ServerId),
            {'stop', 'normal', State}
    end;
handle_cast({'bridge_execute_complete', JObj}, #state{server_id=ServerId}=State) ->
    lager:debug("received bridge complete event, sending originate response"),
    _ = publish_originate_resp(ServerId, JObj),
    {'stop', 'normal', State};
handle_cast({'channel_destroy', JObj}, #state{server_id=ServerId}=State) ->
    lager:debug("received channel destroy event, sending originate response"),
    _ = publish_originate_resp(ServerId, JObj),
    {'stop', 'normal', State};
handle_cast({'gen_listener',{'is_consuming',_IsConsuming}}, State) ->
    {'noreply', State};
handle_cast(_Msg, State) ->
    lager:debug("unhandled cast: ~p", [_Msg]),
    {'noreply', State, 'hibernate'}.

%%--------------------------------------------------------------------
%% @private
%% @doc
%% Handling all non call/cast messages
%%
%% @spec handle_info(Info, State) -> {noreply, State} |
%%                                   {noreply, State, Timeout} |
%%                                   {stop, Reason, State}
%% @end
%%--------------------------------------------------------------------
handle_info({'event', [_|Props]}, #state{uuid='undefined'}=State) ->
    case should_update_uuid('undefined', Props) of
        'true' ->
            NewUUID = props:get_value(<<"Acquired-UUID">>, Props),
            _ = update_uuid('undefined', NewUUID),
            {'noreply', State#state{uuid={'api', NewUUID}}};
        'false' ->
            {'noreply', State}
    end;
handle_info({'event', [_ | Props]}, #state{uuid={_, OldUUID}}=State) ->
    case should_update_uuid(OldUUID, Props) of
        'true' ->
            NewUUID = props:get_value(<<"Acquired-UUID">>, Props),
            _ = update_uuid(OldUUID, NewUUID),
            {'noreply', State#state{uuid={'api', NewUUID}}};
        'false' ->
            {'noreply', State}
    end;
handle_info({'tcp', _, Data}, State) ->
    Event = binary_to_term(Data),
   handle_info(Event, State);
handle_info({'abandon_originate'}, #state{tref='undefined'}=State) ->
    %% Cancelling a timer does not guarantee that the message has not
    %% already been delivered to the message queue.
    {'noreply', State};
handle_info({'abandon_originate'}, #state{originate_req=JObj
                                          ,uuid=UUID
                                          ,server_id=ServerId
                                         }=State) ->
    Error = <<"Failed to receive valid originate_execute in time">>,
    _ = publish_error(Error, UUID, JObj, ServerId),
    {'stop', 'normal', State};
handle_info({'nodedown', _}, #state{originate_req=JObj
                                    ,uuid=UUID
                                    ,server_id=ServerId
                                    ,node=Node
                                   }=State) ->
    erlang:monitor_node(Node, 'false'),
    Error = <<"lost connection to freeswitch node">>,
    _ = publish_error(Error, UUID, JObj, ServerId),
    {'stop', 'normal', State};
handle_info(_Info, State) ->
    lager:debug("unhandled message: ~p", [_Info]),
    {'noreply', State, 'hibernate'}.

%%--------------------------------------------------------------------
%% @private
%% @doc
%% Allows listener to pass options to handlers
%%
%% @spec handle_event(JObj, State) -> {reply, Options}
%% @end
%%--------------------------------------------------------------------
handle_event(_JObj, #state{uuid={_, UUID}}) ->
    {'reply', [{'uuid', UUID}]};
handle_event(_JObj, #state{uuid=UUID}) ->
    {'reply', [{'uuid', UUID}]}.

%%--------------------------------------------------------------------
%% @private
%% @doc
%% This function is called by a gen_server when it is about to
%% terminate. It should be the opposite of Module:init/1 and do any
%% necessary cleaning up. When it returns, the gen_server terminates
%% with Reason. The return value is ignored.
%%
%% @spec terminate(Reason, State) -> void()
%% @end
%%--------------------------------------------------------------------
terminate(_Reason, #state{control_pid=CtrlPid}) when is_pid(CtrlPid) ->
    lager:debug("stop abandoned call controll process ~p", [CtrlPid]),
    ecallmgr_call_control:stop(CtrlPid),
    lager:debug("originate termination: ~p", [_Reason]);
terminate(_Reason, _State) ->
    lager:debug("originate termination: ~p", [_Reason]).

%%--------------------------------------------------------------------
%% @private
%% @doc
%% Convert process state when code is changed
%%
%% @spec code_change(OldVsn, State, Extra) -> {ok, NewState}
%% @end
%%--------------------------------------------------------------------
code_change(_OldVsn, State, _Extra) ->
    {'ok', State}.

%%%===================================================================
%%% Internal functions
%%%===================================================================
-spec get_originate_action(ne_binary(), wh_json:object()) -> ne_binary().
get_originate_action(<<"fax">>, JObj) ->
    lager:debug("got originate with action fax"),
    Data = wh_json:get_value(<<"Application-Data">>, JObj),
    <<"&txfax(${http_get(", Data/binary, ")})">>;
get_originate_action(<<"transfer">>, JObj) ->
    get_transfer_action(JObj, wh_json:get_value([<<"Application-Data">>, <<"Route">>], JObj));
get_originate_action(<<"bridge">>, JObj) ->
    lager:debug("got originate with action bridge"),
    CallId = wh_json:get_binary_value(<<"Existing-Call-ID">>, JObj),
    intercept_unbridged_only(CallId, JObj);
get_originate_action(<<"eavesdrop">>, JObj) ->
    lager:debug("got originate with action eavesdrop"),
    EavesdropCallId = wh_json:get_binary_value(<<"Eavesdrop-Call-ID">>, JObj),
    case ecallmgr_fs_channel:node(EavesdropCallId) of
        {'error', _} ->
            lager:debug("failed to find channel ~p in node list", [wh_json:get_value(<<"Eavesdrop-Call-ID">>, JObj)]),
            <<"error">>;
        {'ok', N} ->
            gen_listener:cast(self(), {'maybe_update_node', N}),
            get_eavesdrop_action(JObj)
    end;
get_originate_action(_, _) ->
    lager:debug("got originate with action park"),
    ?ORIGINATE_PARK.

-spec get_transfer_action(wh_json:object(), api_binary()) -> ne_binary().
get_transfer_action(_JObj, 'undefined') -> <<"error">>;
get_transfer_action(JObj, Route) ->
    Context = ?DEFAULT_FREESWITCH_CONTEXT,
    list_to_binary(["'m:^:", get_unset_vars(JObj)
                    ,"transfer:", Route
                    ," XML ", Context, "' inline"
                   ]).

-spec intercept_unbridged_only(ne_binary() | 'undefined', wh_json:object()) -> ne_binary().
intercept_unbridged_only('undefined', JObj) ->
    get_bridge_action(JObj);
intercept_unbridged_only(ExistingCallId, JObj) ->
    case wh_json:is_true(<<"Intercept-Unbridged-Only">>, JObj, 'true') of
        'true' ->
            <<" 'set:intercept_unbridged_only=true,intercept:", ExistingCallId/binary, "' inline ">>;
        'false' ->
            <<" 'set:intercept_unbridged_only=false,intercept:", ExistingCallId/binary, "' inline ">>
    end.

-spec get_bridge_action(wh_json:object()) -> ne_binary().
get_bridge_action(JObj) ->
    Data = wh_json:get_value(<<"Application-Data">>, JObj),
    case ecallmgr_util:build_channel(Data) of
        {'error', _} -> <<"error">>;
        {'ok', Channel} ->
            list_to_binary(["'m:^:", get_unset_vars(JObj), "bridge:", Channel, "' inline"])
    end.

-spec maybe_update_node(wh_json:object(), atom()) -> atom().
maybe_update_node(JObj, Node) ->
    case wh_json:get_binary_value(<<"Existing-Call-ID">>, JObj) of
        'undefined' -> Node;
        CallId ->
            case ecallmgr_fs_channel:node(CallId) of
                {'error', _} -> Node;
                {'ok', N} -> N
            end
    end.

-spec get_eavesdrop_action(wh_json:object()) -> ne_binary().
get_eavesdrop_action(JObj) ->
    {CallId, Group} = case wh_json:get_value(<<"Eavesdrop-Group-ID">>, JObj) of
                          'undefined' -> {wh_json:get_binary_value(<<"Eavesdrop-Call-ID">>, JObj), <<>>};
                          ID -> {<<"all">>, <<"eavesdrop_require_group=", ID/binary, ",">>}
                      end,
    case wh_json:get_value(<<"Eavesdrop-Mode">>, JObj) of
        <<"whisper">> -> <<Group/binary, "queue_dtmf:w2@500,eavesdrop:", CallId/binary, " inline">>;
        <<"full">> -> <<Group/binary, "queue_dtmf:w3@500,eavesdrop:", CallId/binary, " inline">>;
        <<"listen">> -> <<Group/binary, "eavesdrop:", CallId/binary, " inline">>;
        'undefined' -> <<Group/binary, "eavesdrop:", CallId/binary, " inline">>
    end.

-spec build_originate_args(ne_binary(), state(), wh_json:object(), ne_binary()) -> api_binary().
build_originate_args(Action, State, JObj, FetchId) ->
    case wh_json:get_value(<<"Endpoints">>, JObj, []) of
        [] ->
            lager:warning("no endpoints defined in originate request"),
            'undefined';
        [Endpoint] ->
            lager:debug("only one endpoint, don't create per-endpoint UUIDs"),
            build_originate_args_from_endpoints(Action, [update_endpoint(Endpoint, State)], JObj, FetchId);
        Endpoints ->
            lager:debug("multiple endpoints defined, assigning uuids to each"),
            UpdatedEndpoints = [update_endpoint(Endpoint, State) || Endpoint <- Endpoints],
            build_originate_args_from_endpoints(Action, UpdatedEndpoints, JObj, FetchId)
    end.

-spec build_originate_args_from_endpoints(ne_binary(), wh_json:objects(), wh_json:object(), ne_binary()) ->
                                                 ne_binary().
build_originate_args_from_endpoints(Action, Endpoints, JObj, FetchId) ->
    lager:debug("building originate command arguments"),
    DialSeparator = ecallmgr_util:get_dial_separator(JObj, Endpoints),

    DialStrings = ecallmgr_util:build_bridge_string(Endpoints, DialSeparator),
<<<<<<< HEAD

    ChannelVars = get_channel_vars(JObj, FetchId),

    list_to_binary([ChannelVars, DialStrings, " ", Action]).

-spec get_channel_vars(wh_json:object(), ne_binary()) -> iolist().
get_channel_vars(JObj, FetchId) ->
    CCVs = [{[<<"Custom-Channel-Vars">>, <<"Fetch-ID">>], FetchId}
            ,{[<<"Custom-Channel-Vars">>, <<"Ecallmgr-Node">>], wh_util:to_binary(node())}
           ],
    Vars = maybe_add_loopback(JObj, CCVs),
    J = wh_json:set_values(Vars, JObj),
    ecallmgr_fs_xml:get_channel_vars(J).

-spec maybe_add_loopback(wh_json:object(), wh_proplist()) -> wh_proplist().
maybe_add_loopback(JObj, Props) ->
    case wh_json:get_binary_boolean(<<"Simplify-Loopback">>, JObj) of
        'undefined' -> Props;
        Simplify -> [{<<"Loopback-Bowout">>, Simplify} | Props]
    end.
=======
    J = wh_json:set_values(
          props:filter_undefined(
            [{[<<"Custom-Channel-Vars">>, <<"Fetch-ID">>], FetchId}
             ,{[<<"Custom-Channel-Vars">>, <<"Ecallmgr-Node">>], wh_util:to_binary(node())}
             ,{<<"Loopback-Bowout">>, wh_json:get_binary_boolean(<<"Simplify-Loopback">>, JObj)}
            ])
          ,JObj
         ),
    list_to_binary([ecallmgr_fs_xml:get_channel_vars(J), DialStrings, " ", Action]).
>>>>>>> 8cac751f

-spec originate_execute(atom(), ne_binary(), pos_integer()) ->
                               {'ok', ne_binary()} |
                               {'error', ne_binary() | 'timeout' | 'crash'}.
originate_execute(Node, Dialstrings, Timeout) ->
    lager:debug("executing on ~s: ~s", [Node, Dialstrings]),
    case freeswitch:api(Node, 'originate', wh_util:to_list(Dialstrings), Timeout*1000) of
        {'ok', <<"+OK ", ID/binary>>} ->
            UUID = wh_util:strip_binary(binary:replace(ID, <<"\n">>, <<>>)),
            Media = get('hold_media'),
            _Pid = spawn(fun() -> set_music_on_hold(Node, UUID, Media) end),
            {'ok', UUID};
        {'ok', Other} ->
            lager:debug("recv other 'ok': ~s", [Other]),
            {'error', wh_util:strip_binary(binary:replace(Other, <<"\n">>, <<>>))};
        {'error', Error} ->
            lager:debug("error originating: ~s", [Error]),
            {'error', wh_util:strip_binary(binary:replace(Error, <<"\n">>, <<>>))}
    end.

-spec set_music_on_hold(atom(), ne_binary(), api_binary()) -> 'ok'.
set_music_on_hold(_, _, 'undefined') -> 'ok';
set_music_on_hold(Node, UUID, Media) ->
    Resp = ecallmgr_util:set(Node, UUID, [{<<"Hold-Media">>, Media}]),
    lager:debug("setting Hold-Media resp: ~p", [Resp]).

-spec bind_to_call_events(ne_binary()) -> 'ok'.
bind_to_call_events(CallId) ->
    lager:debug("binding to call events for ~s", [CallId]),
    Options = [{'callid', CallId}
               ,{'restrict_to', ['events']}
              ],
    gen_listener:add_binding(self(), 'call', Options).

-spec unbind_from_call_events() -> 'ok'.
unbind_from_call_events() ->
    lager:debug("unbind from call events"),
    gen_listener:rm_binding(self(), 'call', []).

-spec update_uuid(api_binary(), ne_binary()) -> 'ok'.
update_uuid(OldUUID, NewUUID) ->
    put('callid', NewUUID),
    lager:debug("updating call id from ~s to ~s", [OldUUID, NewUUID]),
    unbind_from_call_events(),
    bind_to_call_events(NewUUID),
    'ok'.

-spec create_uuid(atom()) -> created_uuid().
-spec create_uuid(wh_json:object(), atom()) -> created_uuid().
-spec create_uuid(wh_json:object(), wh_json:object(), atom()) -> created_uuid().

create_uuid(Node) ->
    case freeswitch:api(Node, 'create_uuid', " ") of
        {'ok', UUID} ->
            put('callid', UUID),
            lager:debug("FS generated our uuid: ~s", [UUID]),
            {'fs', UUID};
        {'error', _E} ->
            lager:debug("unable to get a uuid from ~s: ~p", [Node, _E]),
            {'fs', wh_util:rand_hex_binary(18)}
    end.

create_uuid(JObj, Node) ->
    case wh_json:get_binary_value(<<"Outbound-Call-ID">>, JObj) of
        'undefined' -> create_uuid(Node);
        CallId -> {'api', CallId}
    end.

create_uuid(Endpoint, JObj, Node) ->
    case wh_json:get_binary_value(<<"Outbound-Call-ID">>, Endpoint) of
        'undefined' -> create_uuid(JObj, Node);
        CallId -> {'api', CallId}
    end.

-spec get_unset_vars(wh_json:object()) -> string().
get_unset_vars(JObj) ->
    %% Refactor (Karl wishes he had unit tests here for you to use)
    ExportProps = [{K, <<>>} || K <- wh_json:get_value(<<"Export-Custom-Channel-Vars">>, JObj, [])],
    Export = [K || KV <- lists:foldr(fun ecallmgr_fs_xml:get_channel_vars/2
                                     ,[]
                                     ,[{<<"Custom-Channel-Vars">>, wh_json:from_list(ExportProps)}]
                                    ),
                   ([K, _] = string:tokens(binary_to_list(KV), "=")) =/= 'undefined'
             ],
    case [[$u,$n,$s,$e,$t,$: | K]
          || KV <- lists:foldr(fun ecallmgr_fs_xml:get_channel_vars/2, [], wh_json:to_proplist(JObj))
                 ,not lists:member(begin [K, _] = string:tokens(binary_to_list(KV), "="), K end, Export)]
    of
        [] -> "";
        Unset -> [string:join(Unset, "^"), maybe_fix_fs_auto_answer_bug(Export)]
    end.

-spec maybe_fix_fs_auto_answer_bug(strings()) -> string().
maybe_fix_fs_auto_answer_bug(Export) ->
    case lists:member("sip_auto_answer", Export) of
        'true' -> "^";
        'false' ->
            "^unset:sip_h_Call-Info^unset:sip_h_Alert-Info^unset:alert_info^unset:sip_invite_params^set:sip_auto_answer=false^"
    end.

-spec publish_error(ne_binary(), created_uuid() | api_binary(), wh_json:object(), api_binary()) -> 'ok'.
publish_error(_, _, _, 'undefined') -> 'ok';
publish_error(Error, {_, UUID}, Request, ServerId) ->
    publish_error(Error, UUID, Request, ServerId);
publish_error(Error, UUID, Request, ServerId) ->
    lager:debug("originate error: ~s", [Error]),
    E = [{<<"Msg-ID">>, wh_json:get_value(<<"Msg-ID">>, Request)}
         ,{<<"Call-ID">>, UUID}
         ,{<<"Request">>, Request}
         ,{<<"Error-Message">>, cleanup_error(Error)}
         | wh_api:default_headers(<<"error">>, <<"originate_resp">>, ?APP_NAME, ?APP_VERSION)
        ],
    wh_api:publish_error(ServerId, props:filter_undefined(E)).

-spec cleanup_error(ne_binary()) -> ne_binary().
cleanup_error(<<"-ERR ", E/binary>>) -> E;
cleanup_error(E) -> E.

-spec publish_originate_ready(ne_binary(), created_uuid() | ne_binary(), wh_json:object(), ne_binary(), api_binary()) -> 'ok'.
publish_originate_ready(_, _, _, _, 'undefined') -> 'ok';
publish_originate_ready(CtrlQ, {_, UUID}, Request, Q, ServerId) ->
    publish_originate_ready(CtrlQ, UUID, Request, Q, ServerId);
publish_originate_ready(CtrlQ, UUID, Request, Q, ServerId) ->
    lager:debug("originate command is ready, waiting for originate_execute"),
    Props = [{<<"Msg-ID">>, wh_json:get_value(<<"Msg-ID">>, Request, UUID)}
             ,{<<"Call-ID">>, UUID}
             ,{<<"Control-Queue">>, CtrlQ}
             | wh_api:default_headers(Q, ?APP_NAME, ?APP_VERSION)
            ],
    wapi_dialplan:publish_originate_ready(ServerId, Props).

-spec publish_originate_resp(api_binary(), wh_json:object()) -> 'ok'.
publish_originate_resp('undefined', _) -> 'ok';
publish_originate_resp(ServerId, JObj) ->
    Resp = wh_json:set_values([{<<"Event-Category">>, <<"resource">>}
                               ,{<<"Event-Name">>, <<"originate_resp">>}
                              ], JObj),
    wapi_resource:publish_originate_resp(ServerId, Resp).

-spec publish_originate_resp(api_binary(), wh_json:object(), ne_binary()) -> 'ok'.
publish_originate_resp('undefined', _JObj, _UUID) -> 'ok';
publish_originate_resp(ServerId, JObj, UUID) ->
    Resp = wh_json:set_values([{<<"Event-Category">>, <<"resource">>}
                              ,{<<"Application-Response">>, <<"SUCCESS">>}
                              ,{<<"Event-Name">>, <<"originate_resp">>}
                              ,{<<"Call-ID">>, UUID}
                              ], JObj),
    wapi_resource:publish_originate_resp(ServerId, Resp).

-spec publish_originate_started(api_binary(), ne_binary(), wh_json:object(), api_binary()) -> 'ok'.
publish_originate_started('undefined', _, _, _) -> 'ok';
publish_originate_started(ServerId, CallId, JObj, CtrlQ) ->
    Resp = wh_json:from_list(
             props:filter_undefined(
               [{<<"Call-ID">>, CallId}
                ,{<<"Msg-ID">>, wh_json:get_value(<<"Msg-ID">>, JObj)}
                ,{<<"Control-Queue">>, CtrlQ}
                | wh_api:default_headers(?APP_NAME, ?APP_VERSION)
               ])),
    wapi_resource:publish_originate_started(ServerId, Resp).

-spec publish_originate_uuid(api_binary(), created_uuid() | ne_binary(), wh_json:object(), api_binary()) -> 'ok'.
publish_originate_uuid('undefined', _, _, _) -> 'ok';
publish_originate_uuid(ServerId, {_, UUID}, JObj, CtrlQueue) ->
    publish_originate_uuid(ServerId, UUID, JObj, CtrlQueue);
publish_originate_uuid(ServerId, UUID, JObj, CtrlQueue) ->
    Resp = props:filter_undefined(
             [{<<"Outbound-Call-ID">>, UUID}
              ,{<<"Msg-ID">>, wh_json:get_value(<<"Msg-ID">>, JObj)}
              ,{<<"Outbound-Call-Control-Queue">>, CtrlQueue}
              | wh_api:default_headers(?APP_NAME, ?APP_VERSION)
             ]),
    lager:debug("sent originate_uuid to ~s", [ServerId]),
    wapi_resource:publish_originate_uuid(ServerId, Resp).

-spec maybe_send_originate_uuid(created_uuid(), pid(), state()) -> 'ok'.
maybe_send_originate_uuid({'fs', UUID}, Pid, #state{server_id=ServerId
                                                    ,originate_req=JObj
                                                   }) ->
    CtlQ = gen_listener:queue_name(Pid),
    publish_originate_uuid(ServerId, UUID, JObj, CtlQ);
maybe_send_originate_uuid(_, _, _) -> 'ok'.

-spec find_originate_timeout(wh_json:object()) -> pos_integer().
find_originate_timeout(JObj) ->
    OTimeout = case wh_json:get_integer_value(<<"Timeout">>, JObj) of
                   'undefined' -> 10;
                   LT when LT > 0 -> LT;
                   _ -> 10
               end,
    find_max_endpoint_timeout(
      wh_json:get_value(<<"Endpoints">>, JObj, [])
      ,OTimeout
     ).

-spec find_max_endpoint_timeout(wh_json:objects(), pos_integer()) -> pos_integer().
find_max_endpoint_timeout([], T) -> T;
find_max_endpoint_timeout([EP|EPs], T) ->
    case wh_json:get_integer_value(<<"Endpoint-Timeout">>, EP) of
        'undefined' -> find_max_endpoint_timeout(EPs, T);
        Timeout when Timeout > T -> find_max_endpoint_timeout(EPs, Timeout);
        _ -> find_max_endpoint_timeout(EPs, T)
    end.

-spec start_control_process(state()) ->
                                   {'ok', state()} |
                                   {'error', _}.
start_control_process(#state{originate_req=JObj
                             ,node=Node
                             ,uuid={_, Id}=UUID
                             ,server_id=ServerId
                             ,fetch_id=FetchId
                             ,control_pid='undefined'
                            }=State) ->
    case ecallmgr_call_sup:start_control_process(Node, Id, FetchId, ServerId, wh_json:new()) of
        {'ok', CtrlPid} when is_pid(CtrlPid) ->
            CtrlQ = ecallmgr_call_control:queue_name(CtrlPid),
            _ = publish_originate_uuid(ServerId, UUID, JObj, CtrlQ),
            wh_cache:store_local(?ECALLMGR_UTIL_CACHE, {Id, 'start_listener'}, 'true'),
            lager:debug("started control pid ~p for uuid ~s", [CtrlPid, Id]),
            {'ok', State#state{control_pid=CtrlPid}};
        {'error', _E}=E ->
            Error = <<"failed to preemptively start a call control process">>,
            _ = publish_error(Error, UUID, JObj, ServerId),
            E
    end;
start_control_process(#state{control_pid=_Pid
                             ,uuid=_UUID
                            }=State) ->
    lager:debug("control process ~p exists for uuid ~p", [_Pid, _UUID]),
    {'ok', State}.

-spec maybe_start_call_handlers(created_uuid(), state()) -> 'ok'.
maybe_start_call_handlers(UUID, State) ->
    case start_control_process(State#state{uuid=UUID}) of
        {'ok', #state{control_pid=_Pid}} ->
            lager:debug("started control process for ~p: ~p", [UUID, _Pid]);
        {'error', _E} ->
            lager:debug("failed to start control process for ~p: ~p", [UUID, _E])
    end.

-spec start_abandon_timer() -> reference().
start_abandon_timer() ->
    erlang:send_after(?REPLY_TIMEOUT, self(), {'abandon_originate'}).

-spec update_endpoint(wh_json:object(), state()) -> wh_json:object().
update_endpoint(Endpoint, #state{node=Node
                                 ,originate_req=JObj
                                 ,uuid=GlobalUUID
                                }=State) ->
    {_, Id} = UUID =
        case wh_json:get_value(<<"Outbound-Call-ID">>, Endpoint) of
            'undefined' -> create_uuid(Endpoint, JObj, Node);
            OutboundCallId -> {'api', OutboundCallId}
        end,

    case uuid_matches(UUID, GlobalUUID) of
        'true' -> 'ok';
        'false' ->
            maybe_start_call_handlers(UUID, State#state{uuid=UUID
                                                        ,control_pid='undefined'
                                                       })
    end,

    fix_hold_media(wh_json:set_value(<<"origination_uuid">>, Id, Endpoint)).

-spec uuid_matches(created_uuid(), created_uuid()) -> boolean().
uuid_matches({_, UUID}, {_, UUID}) -> 'true';
uuid_matches(_, _) -> 'false'.

-spec fix_hold_media(wh_json:object()) -> wh_json:object().
fix_hold_media(Endpoint) ->
    put('hold_media', wh_json:get_value(<<"Hold-Media">>, Endpoint)),
    wh_json:delete_key(<<"Hold-Media">>, Endpoint).

-spec should_update_uuid(api_binary(), wh_proplist()) -> boolean().
should_update_uuid(OldUUID, Props) ->
    case props:get_value(<<"Event-Subclass">>, Props, props:get_value(<<"Event-Name">>, Props)) of
        <<"loopback::bowout">> ->
            lager:debug("bowout detected with ~s, old uuid is ~s"
                        ,[props:get_value(?RESIGNING_UUID, Props), OldUUID]
                       ),
            props:get_value(?RESIGNING_UUID, Props) =:= OldUUID;
        _ -> 'false'
    end.<|MERGE_RESOLUTION|>--- conflicted
+++ resolved
@@ -527,7 +527,6 @@
     DialSeparator = ecallmgr_util:get_dial_separator(JObj, Endpoints),
 
     DialStrings = ecallmgr_util:build_bridge_string(Endpoints, DialSeparator),
-<<<<<<< HEAD
 
     ChannelVars = get_channel_vars(JObj, FetchId),
 
@@ -548,17 +547,6 @@
         'undefined' -> Props;
         Simplify -> [{<<"Loopback-Bowout">>, Simplify} | Props]
     end.
-=======
-    J = wh_json:set_values(
-          props:filter_undefined(
-            [{[<<"Custom-Channel-Vars">>, <<"Fetch-ID">>], FetchId}
-             ,{[<<"Custom-Channel-Vars">>, <<"Ecallmgr-Node">>], wh_util:to_binary(node())}
-             ,{<<"Loopback-Bowout">>, wh_json:get_binary_boolean(<<"Simplify-Loopback">>, JObj)}
-            ])
-          ,JObj
-         ),
-    list_to_binary([ecallmgr_fs_xml:get_channel_vars(J), DialStrings, " ", Action]).
->>>>>>> 8cac751f
 
 -spec originate_execute(atom(), ne_binary(), pos_integer()) ->
                                {'ok', ne_binary()} |
