--- conflicted
+++ resolved
@@ -32,14 +32,10 @@
            ,set_recording_url(Data, Call)
            ,get_action(wh_json:get_value(<<"action">>, Data))
           ),
-<<<<<<< HEAD
-    cf_exe:continue(Call).
-=======
     case wh_json:is_true(<<"spawned">>, Data) of
         'true' -> 'ok';
         'false' -> cf_exe:continue(Call)
     end.
->>>>>>> 8cac751f
 
 handle(Data, Call, <<"start">>) ->
     case wh_json:is_true(<<"record_on_answer">>, Data, 'false') of
