--- conflicted
+++ resolved
@@ -718,14 +718,6 @@
             E
     end.
 
-<<<<<<< HEAD
-=======
--spec vm_count(kz_json:object()) -> {non_neg_integer(), non_neg_integer()}.
-vm_count(JObj) ->
-    AccountId = kz_doc:account_id(JObj),
-    BoxId = kz_doc:id(JObj),
-    kvm_messages:count_non_deleted(AccountId, BoxId).
-
 -spec ccvs_by_privacy_mode(kz_term:api_ne_binary()) -> kz_term:proplist().
 ccvs_by_privacy_mode('undefined') ->
     ccvs_by_privacy_mode(<<"full">>);
@@ -750,16 +742,6 @@
     lager:debug("unsupported privacy mode ~s, forcing full privacy", [_Else]),
     ccvs_by_privacy_mode(<<"full">>).
 
-%%--------------------------------------------------------------------
-%% @private
-%% @doc
-%% @end
-%%--------------------------------------------------------------------
--spec vm_count_by_owner(kz_term:ne_binary(), kz_term:ne_binary()) -> {non_neg_integer(), non_neg_integer()}.
-vm_count_by_owner(<<_/binary>> = AccountDb, <<_/binary>> = OwnerId) ->
-    kvm_messages:count_by_owner(AccountDb, OwnerId).
-
->>>>>>> 954b38cb
 -spec flush_control_queue(kapps_call:call()) -> 'ok'.
 flush_control_queue(Call) ->
     ControlQueue = kapps_call:control_queue_direct(Call),
