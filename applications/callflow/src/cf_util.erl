--- conflicted
+++ resolved
@@ -150,17 +150,7 @@
     PresenceId = <<Username/binary, "@", Realm/binary>>,
     case kz_json:get_value(PresenceId, JObj) of
         'undefined' -> 'not_found';
-<<<<<<< HEAD
         State -> kapps_call_command:presence(State, PresenceId)
-=======
-        State ->
-            PresenceUpdate = [{<<"Presence-ID">>, PresenceId}
-                             ,{<<"State">>, State}
-                             ,{<<"Call-ID">>, kz_term:to_hex_binary(crypto:hash(md5, PresenceId))}
-                              | kz_api:default_headers(?APP_NAME, ?APP_VERSION)
-                             ],
-            kz_amqp_worker:cast(PresenceUpdate, fun kapi_presence:publish_update/1)
->>>>>>> 956ff49b
     end.
 
 %%--------------------------------------------------------------------
