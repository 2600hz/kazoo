%%%-------------------------------------------------------------------
%%% @copyright (C) 2012-2017, 2600Hz
%%% @doc
%%% Tracks the agent's state, responds to messages from the corresponding
%%% acdc_agent gen_listener process.
%%% @end
%%% @contributors
%%%   James Aimonetti
%%%   Daniel Finke
%%%-------------------------------------------------------------------
-module(acdc_agent_fsm).

-behaviour(gen_statem).

%% API
-export([start_link/2, start_link/3, start_link/4, start_link/5
        ,call_event/4
        ,member_connect_req/2
        ,member_connect_win/2
        ,agent_timeout/2
        ,originate_ready/2
        ,originate_resp/2, originate_started/2, originate_uuid/2
        ,originate_failed/2
        ,sync_req/2, sync_resp/2
        ,pause/2
        ,resume/1

        ,add_acdc_queue/2, rm_acdc_queue/2
        ,update_presence/3
        ,agent_logout/1
        ,refresh/2
        ,current_call/1
        ,status/1

        ,new_endpoint/2
        ,edited_endpoint/2
        ,deleted_endpoint/2
        ]).

-export([wait_for_listener/4]).

%% gen_statem callbacks
-export([init/1
        ,callback_mode/0
        ,terminate/3
        ,code_change/4
        ]).

%% Agent states
-export([wait/3
        ,sync/3
        ,ready/3
        ,ringing/3
        ,answered/3
        ,wrapup/3
        ,paused/3
        ,outbound/3
        ]).

-ifdef(TEST).
-export([changed_endpoints/2]).
-endif.

-include("acdc.hrl").

-define(SERVER, ?MODULE).

%% When an agent starts up, how long do we wait for other agents to respond with their status?
-define(SYNC_RESPONSE_TIMEOUT, 5000).
-define(SYNC_RESPONSE_MESSAGE, 'sync_response_timeout').

%% We weren't able to join our brethern, how long to wait to check again
-define(RESYNC_RESPONSE_TIMEOUT, 15000).
-define(RESYNC_RESPONSE_MESSAGE, 'resync_response_timeout').

-define(PAUSE_MESSAGE, 'pause_expired').

-define(WRAPUP_FINISHED, 'wrapup_finished').

-define(MAX_CONNECT_FAILURES, <<"max_connect_failures">>).
-define(MAX_FAILURES, kapps_config:get_integer(?CONFIG_CAT, ?MAX_CONNECT_FAILURES, 3)).

-define(NOTIFY_PICKUP, <<"pickup">>).
-define(NOTIFY_HANGUP, <<"hangup">>).
-define(NOTIFY_CDR, <<"cdr">>).
-define(NOTIFY_RECORDING, <<"recording">>).
-define(NOTIFY_ALL, <<"all">>).

-define(RESOURCE_TYPE_AUDIO, <<"audio">>).

-record(state, {account_id :: ne_binary()
               ,account_db :: ne_binary()
               ,agent_id :: ne_binary()
               ,agent_listener :: server_ref()
               ,agent_listener_id :: api_ne_binary()
               ,agent_name :: api_binary()

               ,wrapup_timeout = 0 :: integer() % optionally set on win
               ,wrapup_ref :: api_reference()

               ,sync_ref :: api_reference()
               ,pause_ref :: api_reference()

               ,member_call :: kapps_call:call()
               ,member_call_id :: api_binary()
               ,member_call_queue_id :: api_binary()
               ,member_call_start :: kz_now() | undefined
               ,caller_exit_key = <<"#">> :: ne_binary()
               ,queue_notifications :: api_object()

               ,agent_call_id :: api_binary()
               ,next_status :: api_binary()
               ,statem_call_id :: api_binary() % used when no call-ids are available
               ,endpoints = [] :: kz_json:objects()
               ,outbound_call_ids = [] :: ne_binaries()
               ,max_connect_failures :: kz_timeout()
               ,connect_failures = 0 :: non_neg_integer()
               ,agent_state_updates = [] :: list()
               }).
-type state() :: #state{}.

%%%===================================================================
%%% API
%%%===================================================================
%%--------------------------------------------------------------------
%% @doc
%%   When a queue receives a call and needs an agent, it will send a
%%   member_connect_req. The agent will respond (if possible) with a
%%   member_connect_resp payload or ignore the request
%% @end
%%--------------------------------------------------------------------
-spec member_connect_req(pid(), kz_json:object()) -> 'ok'.
member_connect_req(ServerRef, JObj) ->
    gen_statem:cast(ServerRef, {'member_connect_req', JObj}).

%%--------------------------------------------------------------------
%% @doc
%%   When a queue receives a call and needs an agent, it will send a
%%   member_connect_req. The agent will respond (if possible) with a
%%   member_connect_resp payload or ignore the request
%% @end
%%--------------------------------------------------------------------
-spec member_connect_win(pid(), kz_json:object()) -> 'ok'.
member_connect_win(ServerRef, JObj) ->
    gen_statem:cast(ServerRef, {'member_connect_win', JObj}).

-spec agent_timeout(pid(), kz_json:object()) -> 'ok'.
agent_timeout(ServerRef, JObj) ->
    gen_statem:cast(ServerRef, {'agent_timeout', JObj}).

%%--------------------------------------------------------------------
%% @doc
%%   When an agent is involved in a call, it will receive call events.
%%   Pass the call event to the statem to see if action is needed (usually
%%   for bridge and hangup events).
%% @end
%%--------------------------------------------------------------------
-spec call_event(pid(), ne_binary(), ne_binary(), kz_json:object()) -> 'ok'.
call_event(ServerRef, <<"call_event">>, <<"CHANNEL_BRIDGE">>, JObj) ->
    gen_statem:cast(ServerRef, {'channel_bridged', call_id(JObj)});
call_event(ServerRef, <<"call_event">>, <<"CHANNEL_UNBRIDGE">>, JObj) ->
    gen_statem:cast(ServerRef, {'channel_unbridged', call_id(JObj)});
call_event(ServerRef, <<"call_event">>, <<"usurp_control">>, JObj) ->
    gen_statem:cast(ServerRef, {'usurp_control', call_id(JObj)});
call_event(ServerRef, <<"call_event">>, <<"CHANNEL_DESTROY">>, JObj) ->
    gen_statem:cast(ServerRef, {'channel_hungup', call_id(JObj), hangup_cause(JObj)});
call_event(ServerRef, <<"call_event">>, <<"LEG_CREATED">>, JObj) ->
    gen_statem:cast(ServerRef, {'leg_created', call_id(JObj)});
call_event(ServerRef, <<"call_event">>, <<"LEG_DESTROYED">>, JObj) ->
    gen_statem:cast(ServerRef, {'leg_destroyed', call_id(JObj)});
call_event(ServerRef, <<"call_event">>, <<"CHANNEL_ANSWER">>, JObj) ->
    gen_statem:cast(ServerRef, {'channel_answered', call_id(JObj)});
call_event(ServerRef, <<"call_event">>, <<"DTMF">>, EvtJObj) ->
    gen_statem:cast(ServerRef, {'dtmf_pressed', kz_json:get_value(<<"DTMF-Digit">>, EvtJObj)});
call_event(ServerRef, <<"call_event">>, <<"CHANNEL_EXECUTE_COMPLETE">>, JObj) ->
    maybe_send_execute_complete(ServerRef, kz_json:get_value(<<"Application-Name">>, JObj), JObj);
call_event(ServerRef, <<"error">>, <<"dialplan">>, JObj) ->
    _ = kz_util:put_callid(JObj),
    lager:debug("error event: ~s", [kz_json:get_value(<<"Error-Message">>, JObj)]),

    Req = kz_json:get_value(<<"Request">>, JObj),

    gen_statem:cast(ServerRef, {'dialplan_error', kz_json:get_value(<<"Application-Name">>, Req)});
call_event(ServerRef, <<"call_event">>, <<"CHANNEL_REPLACED">>, JObj) ->
    gen_statem:cast(ServerRef, {'channel_replaced', JObj});
call_event(ServerRef, <<"call_event">>, <<"CHANNEL_TRANSFEREE">>, JObj) ->
    gen_statem:cast(ServerRef, {'channel_unbridged', call_id(JObj)});
call_event(_, _C, _E, _) ->
    lager:info("Unhandled combo: ~s/~s", [_C, _E]).

%%--------------------------------------------------------------------
%% @doc
%% @end
%%--------------------------------------------------------------------
-spec maybe_send_execute_complete(pid(), ne_binary(), kz_json:object()) -> 'ok'.
maybe_send_execute_complete(ServerRef, <<"bridge">>, JObj) ->
    lager:info("Send EXECUTE_COMPLETE,bridge to ~p with ci: ~s, olci: ~s",
               [ServerRef
               ,call_id(JObj)
               ,kz_call_event:other_leg_call_id(JObj)
               ]),
    gen_statem:cast(ServerRef, {'channel_unbridged', call_id(JObj)});
maybe_send_execute_complete(ServerRef, <<"call_pickup">>, JObj) ->
    gen_statem:cast(ServerRef, {'channel_bridged', call_id(JObj)});
maybe_send_execute_complete(_, _, _) -> 'ok'.

%%--------------------------------------------------------------------
%% @doc
%% @end
%%--------------------------------------------------------------------
-spec originate_ready(server_ref(), kz_json:object()) -> 'ok'.
originate_ready(ServerRef, JObj) ->
    gen_statem:cast(ServerRef, {'originate_ready', JObj}).

-spec originate_resp(server_ref(), kz_json:object()) -> 'ok'.
originate_resp(ServerRef, JObj) ->
    gen_statem:cast(ServerRef, {'originate_resp', kz_json:get_value(<<"Call-ID">>, JObj)}).

-spec originate_started(server_ref(), kz_json:object()) -> 'ok'.
originate_started(ServerRef, JObj) ->
    gen_statem:cast(ServerRef, {'originate_started', kz_json:get_value(<<"Call-ID">>, JObj)}).

-spec originate_uuid(server_ref(), kz_json:object()) -> 'ok'.
originate_uuid(ServerRef, JObj) ->
    gen_statem:cast(ServerRef, {'originate_uuid'
                               ,kz_json:get_value(<<"Outbound-Call-ID">>, JObj)
                               ,kz_json:get_value(<<"Outbound-Call-Control-Queue">>, JObj)
                               }).

%%--------------------------------------------------------------------
%% @doc
%% @end
%%--------------------------------------------------------------------
-spec originate_failed(server_ref(), kz_json:object()) -> 'ok'.
originate_failed(ServerRef, JObj) ->
    gen_statem:cast(ServerRef, {'originate_failed', JObj}).

%%--------------------------------------------------------------------
%% @doc
%% @end
%%--------------------------------------------------------------------
-spec sync_req(server_ref(), kz_json:object()) -> 'ok'.
sync_req(ServerRef, JObj) ->
    gen_statem:cast(ServerRef, {'sync_req', JObj}).

%%--------------------------------------------------------------------
%% @doc
%% @end
%%--------------------------------------------------------------------
-spec sync_resp(server_ref(), kz_json:object()) -> 'ok'.
sync_resp(ServerRef, JObj) ->
    gen_statem:cast(ServerRef, {'sync_resp', JObj}).

%%--------------------------------------------------------------------
%% @doc
%% @end
%%--------------------------------------------------------------------
-spec pause(server_ref(), kz_timeout()) -> 'ok'.
pause(ServerRef, Timeout) ->
    gen_statem:cast(ServerRef, {'pause', Timeout}).

%%--------------------------------------------------------------------
%% @doc
%% @end
%%--------------------------------------------------------------------
-spec resume(server_ref()) -> 'ok'.
resume(ServerRef) ->
    gen_statem:cast(ServerRef, {'resume'}).

%%--------------------------------------------------------------------
%% @doc
%% Request the agent listener bind to queue and conditionally send an
%% availability update depending on agent state
%% @end
%%--------------------------------------------------------------------
-spec add_acdc_queue(server_ref(), ne_binary()) -> 'ok'.
add_acdc_queue(ServerRef, QueueId) ->
    gen_statem:cast(ServerRef, {'add_acdc_queue', QueueId}).

%%--------------------------------------------------------------------
%% @doc
%% Request the agent listener unbind from queue and send an
%% unavailability update
%% @end
%%--------------------------------------------------------------------
-spec rm_acdc_queue(server_ref(), ne_binary()) -> 'ok'.
rm_acdc_queue(ServerRef, QueueId) ->
    gen_statem:cast(ServerRef, {'rm_acdc_queue', QueueId}).

%%--------------------------------------------------------------------
%% @doc
%% @end
%%--------------------------------------------------------------------
-spec update_presence(server_ref(), ne_binary(), ne_binary()) -> 'ok'.
update_presence(ServerRef, PresenceId, PresenceState) ->
    gen_statem:cast(ServerRef, {'update_presence', PresenceId, PresenceState}).

%%--------------------------------------------------------------------
%% @doc
%% @end
%%--------------------------------------------------------------------
-spec agent_logout(server_ref()) -> 'ok'.
agent_logout(ServerRef) ->
    gen_statem:cast(ServerRef, {'agent_logout'}).

%%--------------------------------------------------------------------
%% @doc
%% @end
%%--------------------------------------------------------------------
-spec refresh(pid(), kz_json:object()) -> 'ok'.
refresh(ServerRef, AgentJObj) -> gen_statem:cast(ServerRef, {'refresh', AgentJObj}).

-spec current_call(pid()) -> api_object().
current_call(ServerRef) -> gen_statem:call(ServerRef, 'current_call').

-spec status(pid()) -> kz_proplist().
status(ServerRef) -> gen_statem:call(ServerRef, 'status').

%%--------------------------------------------------------------------
%% @doc
%% Creates a gen_statem process which calls Module:init/1 to
%% initialize. To ensure a synchronized start-up procedure, this
%% function does not return until Module:init/1 has returned.
%% @end
%%--------------------------------------------------------------------
-spec start_link(pid(), kz_json:object()) -> startlink_ret().
-spec start_link(pid(), kapps_call:call(), ne_binary()) -> startlink_ret().
-spec start_link(ne_binary(), ne_binary(), pid(), kz_proplist()) -> startlink_ret().

start_link(Supervisor, AgentJObj) when is_pid(Supervisor) ->
    pvt_start_link(kz_doc:account_id(AgentJObj)
                  ,kz_doc:id(AgentJObj)
                  ,Supervisor
                  ,[]
                  ,'false'
                  ).
start_link(Supervisor, ThiefCall, _QueueId) ->
    pvt_start_link(kapps_call:account_id(ThiefCall)
                  ,kapps_call:owner_id(ThiefCall)
                  ,Supervisor
                  ,[]
                  ,'true'
                  ).
start_link(AccountId, AgentId, Supervisor, Props) ->
    pvt_start_link(AccountId, AgentId, Supervisor, Props, 'false').

-spec start_link(pid(), any(), ne_binary(), ne_binary(), any()) -> startlink_ret().
start_link(Supervisor, _AgentJObj, AccountId, AgentId, _Queues) ->
    pvt_start_link(AccountId, AgentId, Supervisor, [], 'false').

pvt_start_link('undefined', _AgentId, Supervisor, _, _) ->
    lager:debug("agent ~s trying to start with no account id", [_AgentId]),
    _ = kz_util:spawn(fun acdc_agent_sup:stop/1, [Supervisor]),
    'ignore';
pvt_start_link(_AccountId, 'undefined', Supervisor, _, _) ->
    lager:debug("undefined agent id trying to start in account ~s", [_AccountId]),
    _ = kz_util:spawn(fun acdc_agent_sup:stop/1, [Supervisor]),
    'ignore';
pvt_start_link(AccountId, AgentId, Supervisor, Props, IsThief) ->
    gen_statem:start_link(?SERVER, [AccountId, AgentId, Supervisor, Props, IsThief], []).

-spec new_endpoint(pid(), kz_json:object()) -> 'ok'.
-spec edited_endpoint(pid(), kz_json:object()) -> 'ok'.
-spec deleted_endpoint(pid(), kz_json:object()) -> 'ok'.
new_endpoint(ServerRef, EP) ->
    lager:debug("sending EP to ~p: ~p", [ServerRef, EP]).
edited_endpoint(ServerRef, EP) ->
    lager:debug("sending EP to ~p: ~p", [ServerRef, EP]),
    gen_statem:cast(ServerRef, {'edited_endpoint', kz_doc:id(EP), EP}).
deleted_endpoint(ServerRef, EP) ->
    lager:debug("sending EP to ~p: ~p", [ServerRef, EP]).

%%%===================================================================
%%% gen_statem callbacks
%%%===================================================================

%%--------------------------------------------------------------------
%% @doc
%% Whenever a gen_statem is started using
%% gen_statem:start_link/[3,4], this function is called by the new
%% process to initialize.
%%
%% @spec init(Args) -> {'ok', StateName, State} |
%%                     {'ok', StateName, State, Timeout} |
%%                     ignore |
%%                     {stop, StopReason}
%% @end
%%--------------------------------------------------------------------
-spec init(list()) -> {'ok', atom(), state()}.
init([AccountId, AgentId, Supervisor, Props, IsThief]) ->
    StateMCallId = <<"statem_", AccountId/binary, "_", AgentId/binary>>,
    kz_util:put_callid(StateMCallId),
    lager:debug("started acdc agent statem"),

    _P = kz_util:spawn(fun wait_for_listener/4, [Supervisor, self(), Props, IsThief]),
    lager:debug("waiting for listener in ~p", [_P]),

    {'ok'
    ,'wait'
    ,#state{account_id = AccountId
           ,account_db = kz_util:format_account_id(AccountId, 'encoded')
           ,agent_id = AgentId
           ,statem_call_id = StateMCallId
           ,max_connect_failures = max_failures(AccountId)
           }
    }.

-spec max_failures(ne_binary() | kz_json:object()) -> non_neg_integer().
max_failures(Account) when is_binary(Account) ->
    case kz_account:fetch(Account) of
        {'ok', AccountJObj} -> max_failures(AccountJObj);
        {'error', _} -> ?MAX_FAILURES
    end;
max_failures(JObj) ->
    kz_json:get_integer_value(?MAX_CONNECT_FAILURES, JObj, ?MAX_FAILURES).

-spec wait_for_listener(pid(), pid(), kz_proplist(), boolean()) -> 'ok'.
wait_for_listener(Supervisor, ServerRef, Props, IsThief) ->
    case acdc_agent_sup:listener(Supervisor) of
        'undefined' ->
            lager:debug("listener not ready yet, waiting"),
            timer:sleep(100),
            wait_for_listener(Supervisor, ServerRef, Props, IsThief);
        P when is_pid(P) ->
            lager:debug("listener retrieved: ~p", [P]),

            {NextState, SyncRef} =
                case props:get_value('skip_sync', Props) =:= 'true'
                    orelse IsThief
                of
                    'true' -> {'ready', 'undefined'};
                    _ ->
                        gen_statem:cast(ServerRef, 'send_sync_event'),
                        gen_statem:cast(ServerRef, 'load_endpoints'),
                        {'sync', start_sync_timer(ServerRef)}
                end,

            gen_statem:cast(ServerRef, {'listener', P, NextState, SyncRef})
    end.

%%--------------------------------------------------------------------
%% @doc
%% @end
%%--------------------------------------------------------------------
-spec callback_mode() -> 'state_functions'.
callback_mode() ->
    'state_functions'.

%%--------------------------------------------------------------------
%% @doc
%% @end
%%--------------------------------------------------------------------
-spec wait(gen_statem:event_type(), any(), state()) -> handle_fsm_ret(state()).
wait('cast', {'listener', AgentListener, NextState, SyncRef}, #state{account_id=AccountId
                                                                    ,agent_id=AgentId
                                                                    }=State) ->
    lager:debug("setting agent proc to ~p", [AgentListener]),
    acdc_agent_listener:fsm_started(AgentListener, self()),
    acdc_agent_stats:agent_ready(AccountId, AgentId),
    {'next_state', NextState, State#state{agent_listener=AgentListener
                                         ,sync_ref=SyncRef
                                         ,agent_listener_id=acdc_util:proc_id()
                                         }};
wait('cast', 'send_sync_event', State) ->
    gen_statem:cast(self(), 'send_sync_event'),
    {'next_state', 'wait', State};
wait('cast', Evt, State) ->
    handle_event(Evt, wait, State);
wait({'call', From}, 'status', State) ->
    {'next_state', 'wait', State, {'reply', From, [{'state', <<"wait">>}]}};
wait({'call', From}, 'current_call', State) ->
    {'next_state', 'wait', State, {'reply', From, 'undefined'}};
wait('info', Evt, State) ->
    handle_event(Evt, wait, State).

%%--------------------------------------------------------------------
%% @doc
%% @end
%%--------------------------------------------------------------------
-spec sync(gen_statem:event_type(), any(), state()) -> handle_fsm_ret(state()).
sync('cast', 'send_sync_event', #state{agent_listener=AgentListener
                                      ,agent_listener_id=_AProcId
                                      }=State) ->
    lager:debug("sending sync_req event to other agent processes: ~s", [_AProcId]),
    acdc_agent_listener:send_sync_req(AgentListener),
    {'next_state', 'sync', State};
sync('cast', {'sync_req', JObj}, #state{agent_listener=AgentListener
                                       ,agent_listener_id=AProcId
                                       }=State) ->
    case kz_json:get_value(<<"Process-ID">>, JObj) of
        AProcId ->
            lager:debug("recv sync req from ourself"),
            {'next_state', 'sync', State};
        _OtherProcId ->
            lager:debug("recv sync_req from ~s (we are ~s)", [_OtherProcId, AProcId]),
            acdc_agent_listener:send_sync_resp(AgentListener, 'sync', JObj),
            {'next_state', 'sync', State}
    end;
sync('cast', {'sync_resp', JObj}, #state{sync_ref=Ref
                                        ,agent_listener=AgentListener
                                        }=State) ->
    case catch kz_term:to_atom(kz_json:get_value(<<"Status">>, JObj)) of
        'sync' ->
            lager:debug("other agent is in sync too"),
            {'next_state', 'sync', State};
        'ready' ->
            lager:debug("other agent is in ready state, joining"),
            _ = erlang:cancel_timer(Ref),
            acdc_agent_listener:presence_update(AgentListener, ?PRESENCE_GREEN),
            {Next, SwitchTo, State1} =
                apply_state_updates(State#state{sync_ref='undefined'}),
            {Next, SwitchTo, State1, 'hibernate'};
        {'EXIT', _} ->
            lager:debug("other agent sent unusable state, ignoring"),
            {'next_state', 'sync', State};
        Status ->
            lager:debug("other agent is in ~s, delaying", [Status]),
            _ = erlang:cancel_timer(Ref),
            {'next_state', 'sync', State#state{sync_ref=start_resync_timer()}}
    end;
sync('cast', {'member_connect_req', _}, State) ->
    lager:debug("member_connect_req recv, not ready"),
    {'next_state', 'sync', State};
sync('cast', ?NEW_CHANNEL_FROM(CallId), State) ->
    lager:debug("sync call_from outbound: ~s", [CallId]),
    {'next_state', 'outbound', start_outbound_call_handling(CallId, State), 'hibernate'};
sync('cast', ?NEW_CHANNEL_TO(CallId, _), State) ->
    lager:debug("sync call_to outbound: ~s", [CallId]),
    {'next_state', 'outbound', start_outbound_call_handling(CallId, State), 'hibernate'};
sync('cast', Evt, State) ->
    handle_event(Evt, sync, State);
sync({'call', From}, 'status', State) ->
    {'next_state', 'sync', State, {'reply', From, [{'state', <<"sync">>}]}};
sync({'call', From}, 'current_call', State) ->
    {'next_state', 'sync', State, {'reply', From, 'undefined'}};
sync('info', {'timeout', Ref, ?SYNC_RESPONSE_MESSAGE}, #state{sync_ref=Ref
                                                             ,agent_listener=AgentListener
                                                             }=State) when is_reference(Ref) ->
    lager:debug("done waiting for sync responses"),
    acdc_agent_listener:presence_update(AgentListener, ?PRESENCE_GREEN),

    apply_state_updates(State#state{sync_ref=Ref});
sync('info', {'timeout', Ref, ?RESYNC_RESPONSE_MESSAGE}, #state{sync_ref=Ref}=State) when is_reference(Ref) ->
    lager:debug("resync timer expired, lets check with the others again"),
    SyncRef = start_sync_timer(),
    gen_statem:cast(self(), 'send_sync_event'),
    {'next_state', 'sync', State#state{sync_ref=SyncRef}};
sync('info', Evt, State) ->
    handle_event(Evt, sync, State).

%%--------------------------------------------------------------------
%% @doc
%% @end
%%--------------------------------------------------------------------
-spec ready(gen_statem:event_type(), any(), state()) -> handle_fsm_ret(state()).
ready('cast', {'sync_req', JObj}, #state{agent_listener=AgentListener}=State) ->
    lager:debug("recv sync_req from ~s", [kz_json:get_value(<<"Server-ID">>, JObj)]),
    acdc_agent_listener:send_sync_resp(AgentListener, 'ready', JObj),
    {'next_state', 'ready', State};
ready('cast', {'sync_resp', _}, State) ->
    {'next_state', 'ready', State};
ready('cast', {'member_connect_win', JObj}, #state{agent_listener=AgentListener
                                                  ,endpoints=OrigEPs
                                                  ,agent_listener_id=MyId
                                                  ,account_id=AccountId
                                                  ,agent_id=AgentId
                                                  ,connect_failures=CF
                                                  }=State) ->
    Call = kapps_call:from_json(kz_json:get_value(<<"Call">>, JObj)),
    CallId = kapps_call:call_id(Call),

    kz_util:put_callid(CallId),

    WrapupTimer = kz_json:get_integer_value(<<"Wrapup-Timeout">>, JObj, 0),
    CallerExitKey = kz_json:get_value(<<"Caller-Exit-Key">>, JObj, <<"#">>),
    QueueId = kz_json:get_value(<<"Queue-ID">>, JObj),

    CDRUrl = cdr_url(JObj),
    RecordingUrl = recording_url(JObj),

    case kz_json:get_value(<<"Agent-Process-ID">>, JObj) of
        MyId ->
            lager:debug("trying to ring agent ~s to connect to caller in queue ~s", [AgentId, QueueId]),

            case get_endpoints(OrigEPs, AgentListener, Call, AgentId, QueueId) of
                {'error', 'no_endpoints'} ->
                    lager:info("agent ~s has no endpoints assigned; logging agent out", [AgentId]),
                    acdc_agent_stats:agent_logged_out(AccountId, AgentId),
                    agent_logout(self()),
                    acdc_agent_listener:member_connect_retry(AgentListener, JObj),
                    {'next_state', 'paused', State};
                {'error', _E} ->
                    lager:debug("can't take the call, skip me: ~p", [_E]),
                    acdc_agent_listener:member_connect_retry(AgentListener, JObj),
                    {'next_state', 'ready', State#state{connect_failures=CF+1}};
                {'ok', UpdatedEPs} ->
                    acdc_agent_listener:bridge_to_member(AgentListener, Call, JObj, UpdatedEPs, CDRUrl, RecordingUrl),

                    CIDName = kapps_call:caller_id_name(Call),
                    CIDNum = kapps_call:caller_id_number(Call),

                    acdc_agent_stats:agent_connecting(AccountId, AgentId, CallId, CIDName, CIDNum, QueueId),
                    lager:info("trying to ring agent endpoints(~p)", [length(UpdatedEPs)]),
                    lager:debug("notifications for the queue: ~p", [kz_json:get_value(<<"Notifications">>, JObj)]),
                    {'next_state', 'ringing', State#state{wrapup_timeout=WrapupTimer
                                                         ,member_call=Call
                                                         ,member_call_id=CallId
                                                         ,member_call_start=kz_time:now()
                                                         ,member_call_queue_id=QueueId
                                                         ,caller_exit_key=CallerExitKey
                                                         ,endpoints=UpdatedEPs
                                                         ,queue_notifications=kz_json:get_value(<<"Notifications">>, JObj)
                                                         }}
            end;
        _OtherId ->
            lager:debug("monitoring agent ~s to connect to caller in queue ~s", [AgentId, QueueId]),

            acdc_agent_listener:monitor_call(AgentListener, Call, CDRUrl, RecordingUrl),

            {'next_state', 'ringing', State#state{
                                        wrapup_timeout=WrapupTimer
                                                 ,member_call_id=CallId
                                                 ,member_call_start=kz_time:now()
                                                 ,member_call_queue_id=QueueId
                                                 ,caller_exit_key=CallerExitKey
                                                 ,agent_call_id='undefined'
                                       }}
    end;
ready('cast', {'member_connect_req', _}, #state{max_connect_failures=Max
                                               ,connect_failures=Fails
                                               ,account_id=AccountId
                                               ,agent_id=AgentId
                                               }=State) when is_integer(Max), Fails >= Max ->
    lager:info("agent has failed to connect ~b times, logging out", [Fails]),
    acdc_agent_stats:agent_logged_out(AccountId, AgentId),
    agent_logout(self()),
    {'next_state', 'paused', State};
ready('cast', {'member_connect_req', JObj}, #state{agent_listener=AgentListener}=State) ->
    acdc_agent_listener:member_connect_resp(AgentListener, JObj),
    {'next_state', 'ready', State};
ready('cast', {'originate_uuid', ACallId, ACtrlQ}, #state{agent_listener=AgentListener}=State) ->
    lager:debug("ignoring an outbound call that is the result of a failed originate"),
    acdc_agent_listener:originate_uuid(AgentListener, ACallId, ACtrlQ),
    acdc_agent_listener:channel_hungup(AgentListener, ACallId),
    {'next_state', 'ready', State};
ready('cast', {'channel_answered', CallId}, #state{outbound_call_ids=OutboundCallIds}=State) ->
    case lists:member(CallId, OutboundCallIds) of
        'true' ->
            lager:debug("agent picked up outbound call ~s", [CallId]),
            {'next_state', 'outbound', start_outbound_call_handling(CallId, clear_call(State, 'ready')), 'hibernate'};
        'false' ->
            lager:debug("unexpected answer of ~s while in ready", [CallId]),
            {'next_state', 'ready', State}
    end;
ready('cast', {'channel_hungup', CallId, _Cause}, #state{agent_listener=AgentListener
                                                        ,outbound_call_ids=OutboundCallIds
                                                        }=State) ->
    case lists:member(CallId, OutboundCallIds) of
        'true' ->
            lager:debug("agent outbound channel ~s down", [CallId]),
            acdc_util:unbind_from_call_events(CallId, AgentListener),
            {'next_state', 'ready', State#state{outbound_call_ids=lists:delete(CallId, OutboundCallIds)}};
        'false' ->
            lager:debug("unexpected channel ~s down", [CallId]),
            acdc_agent_listener:channel_hungup(AgentListener, CallId),
            {'next_state', 'ready', State}
    end;
ready('cast', {'channel_unbridged', CallId}, #state{agent_listener=_AgentListener}=State) ->
    lager:debug("channel unbridged: ~s", [CallId]),
    {'next_state', 'ready', State};
ready('cast', {'leg_destroyed', CallId}, #state{agent_listener=_AgentListener}=State) ->
    lager:debug("channel unbridged: ~s", [CallId]),
    {'next_state', 'ready', State};
ready('cast', {'dtmf_pressed', _}, State) ->
    {'next_state', 'ready', State};
ready('cast', {'originate_failed', _E}, State) ->
    {'next_state', 'ready', State};
ready('cast', ?NEW_CHANNEL_FROM(CallId), State) ->
    lager:debug("ready call_from outbound: ~s", [CallId]),
    {'next_state', 'outbound', start_outbound_call_handling(CallId, State), 'hibernate'};
ready('cast', ?NEW_CHANNEL_TO(CallId, 'undefined'), State) ->
    lager:debug("ready call_to outbound: ~s", [CallId]),
    {'next_state', 'outbound', start_outbound_call_handling(CallId, State), 'hibernate'};
ready('cast', ?NEW_CHANNEL_TO(_CallId, _MemberCallId), State) ->
    {'next_state', 'ready', State};
ready('cast', Evt, State) ->
    handle_event(Evt, ready, State);
ready({'call', From}, 'status', State) ->
    {'next_state', 'ready', State, {'reply', From, [{'state', <<"ready">>}]}};
ready({'call', From}, 'current_call', State) ->
    {'next_state', 'ready', State, {'reply', From, 'undefined'}};
ready('info', Evt, State) ->
    handle_event(Evt, ready, State).

%%--------------------------------------------------------------------
%% @doc
%% @end
%%--------------------------------------------------------------------
-spec ringing(gen_statem:event_type(), any(), state()) -> handle_fsm_ret(state()).
ringing('cast', {'member_connect_req', _}, State) ->
    {'next_state', 'ringing', State};
ringing('cast', {'member_connect_win', JObj}, #state{agent_listener=AgentListener}=State) ->
    lager:debug("agent won, but can't process this right now (already ringing)"),
    acdc_agent_listener:member_connect_retry(AgentListener, JObj),

    {'next_state', 'ringing', State};
ringing('cast', {'originate_ready', JObj}, #state{agent_listener=AgentListener}=State) ->
    CallId = kz_json:get_value(<<"Call-ID">>, JObj),

    lager:debug("ringing agent's phone with call-id ~s", [CallId]),
    acdc_agent_listener:originate_execute(AgentListener, JObj),
    {'next_state', 'ringing', State};
ringing('cast', {'originate_uuid', ACallId, ACtrlQ}, #state{agent_listener=AgentListener}=State) ->
    lager:debug("recv originate_uuid for agent call ~s(~s)", [ACallId, ACtrlQ]),
    acdc_agent_listener:originate_uuid(AgentListener, ACallId, ACtrlQ),
    {'next_state', 'ringing', State};
<<<<<<< HEAD
ringing({'originate_started', ACallId}, #state{agent_listener=AgentListener
                                              ,member_call_id=MemberCallId
                                              ,member_call=MemberCall
                                              ,account_id=AccountId
                                              ,agent_id=AgentId
                                              ,queue_notifications=Ns
                                              ,member_call_queue_id=QueueId
                                              }=State) ->
=======
ringing('cast', {'originate_started', ACallId}, #state{agent_listener=AgentListener
                                                      ,member_call_id=MemberCallId
                                                      ,member_call=MemberCall
                                                      ,account_id=AccountId
                                                      ,agent_id=AgentId
                                                      ,queue_notifications=Ns
                                                      }=State) ->
>>>>>>> ce78663a
    lager:debug("originate resp on ~s, connecting to caller", [ACallId]),
    acdc_agent_listener:member_connect_accepted(AgentListener, ACallId),

    maybe_notify(Ns, ?NOTIFY_PICKUP, State),

    CIDName = kapps_call:caller_id_name(MemberCall),
    CIDNum = kapps_call:caller_id_number(MemberCall),

    acdc_agent_stats:agent_connected(AccountId, AgentId, MemberCallId, CIDName, CIDNum, QueueId),

    {'next_state', 'answered', State#state{agent_call_id=ACallId
                                          ,connect_failures=0
                                          }};
ringing('cast', {'originate_failed', E}, #state{agent_listener=AgentListener
                                               ,account_id=AccountId
                                               ,agent_id=AgentId
                                               ,member_call_queue_id=QueueId
                                               ,member_call_id=CallId
                                               ,connect_failures=Fails
                                               ,max_connect_failures=MaxFails
                                               }=State) ->
    acdc_agent_listener:member_connect_retry(AgentListener, CallId),

    ErrReason = missed_reason(kz_json:get_value(<<"Error-Message">>, E)),

    lager:debug("ringing agent failed: ~s", [ErrReason]),

    acdc_stats:call_missed(AccountId, QueueId, AgentId, CallId, ErrReason),

    acdc_agent_listener:presence_update(AgentListener, ?PRESENCE_GREEN),

    State1 = clear_call(State, 'failed'),
    StateName1 = return_to_state(Fails+1, MaxFails),
    case StateName1 of
        'paused' -> {'next_state', 'paused', State1};
        'ready' -> apply_state_updates(State1)
    end;
ringing('cast', {'agent_timeout', _JObj}, #state{agent_listener=AgentListener
                                                ,account_id=AccountId
                                                ,agent_id=AgentId
                                                ,member_call_queue_id=QueueId
                                                ,member_call_id=CallId
                                                ,connect_failures=Fails
                                                ,max_connect_failures=MaxFails
                                                }=State) ->
    acdc_agent_listener:agent_timeout(AgentListener),
    lager:debug("recv timeout from queue process"),
    acdc_stats:call_missed(AccountId, QueueId, AgentId, CallId, <<"timeout">>),

    acdc_agent_listener:presence_update(AgentListener, ?PRESENCE_GREEN),
    State1 = clear_call(State, 'failed'),
    StateName1 = return_to_state(Fails+1, MaxFails),
    case StateName1 of
        'paused' -> {'next_state', 'paused', State1};
        'ready' -> apply_state_updates(State1)
    end;
<<<<<<< HEAD
ringing({'channel_bridged', MemberCallId}, #state{member_call_id=MemberCallId
                                                 ,member_call=MemberCall
                                                 ,agent_listener=AgentListener
                                                 ,account_id=AccountId
                                                 ,agent_id=AgentId
                                                 ,queue_notifications=Ns
                                                 ,member_call_queue_id=QueueId
                                                 }=State) ->
=======
ringing('cast', {'channel_bridged', MemberCallId}, #state{member_call_id=MemberCallId
                                                         ,member_call=MemberCall
                                                         ,agent_listener=AgentListener
                                                         ,account_id=AccountId
                                                         ,agent_id=AgentId
                                                         ,queue_notifications=Ns
                                                         }=State) ->
>>>>>>> ce78663a
    lager:debug("agent phone has been connected to caller"),
    acdc_agent_listener:member_connect_accepted(AgentListener),

    maybe_notify(Ns, ?NOTIFY_PICKUP, State),

    CIDName = kapps_call:caller_id_name(MemberCall),
    CIDNum = kapps_call:caller_id_number(MemberCall),

    acdc_agent_stats:agent_connected(AccountId, AgentId, MemberCallId, CIDName, CIDNum, QueueId),

    {'next_state', 'answered', State#state{connect_failures=0}};
ringing('cast', {'channel_bridged', _CallId}, State) ->
    {'next_state', 'ringing', State};
ringing('cast', {'channel_hungup', AgentCallId, Cause}, #state{agent_listener=AgentListener
                                                              ,agent_call_id=AgentCallId
                                                              ,account_id=AccountId
                                                              ,agent_id=AgentId
                                                              ,member_call_queue_id=QueueId
                                                              ,member_call_id=MemberCallId
                                                              ,connect_failures=Fails
                                                              ,max_connect_failures=MaxFails
                                                              }=State) ->
    lager:debug("ringing agent failed: timeout on ~s ~s", [AgentCallId, Cause]),

    acdc_agent_listener:member_connect_retry(AgentListener, MemberCallId),
    acdc_agent_listener:channel_hungup(AgentListener, MemberCallId),

    acdc_stats:call_missed(AccountId, QueueId, AgentId, MemberCallId, Cause),

    acdc_agent_listener:presence_update(AgentListener, ?PRESENCE_GREEN),

    State1 = clear_call(State, 'failed'),
    StateName1 = return_to_state(Fails+1, MaxFails),
    case StateName1 of
        'paused' -> {'next_state', 'paused', State1};
        'ready' -> apply_state_updates(State1)
    end;
ringing('cast', {'channel_hungup', MemberCallId, _Cause}, #state{agent_listener=AgentListener
                                                                ,member_call_id=MemberCallId
                                                                }=State) ->
    lager:debug("caller's channel (~s) has gone down, stop agent's call: ~s", [MemberCallId, _Cause]),
    acdc_agent_listener:channel_hungup(AgentListener, MemberCallId),

    acdc_agent_listener:presence_update(AgentListener, ?PRESENCE_GREEN),
    apply_state_updates(clear_call(State, 'ready'));
ringing('cast', {'channel_hungup', CallId, _Cause}, #state{agent_listener=AgentListener
                                                          ,outbound_call_ids=OutboundCallIds
                                                          }=State) ->
    case lists:member(CallId, OutboundCallIds) of
        'true' ->
            lager:debug("agent outbound channel ~s down", [CallId]),
            acdc_util:unbind_from_call_events(CallId, AgentListener),
            {'next_state', 'ringing', State#state{outbound_call_ids=lists:delete(CallId, OutboundCallIds)}};
        'false' ->
            lager:debug("unexpected channel ~s down", [CallId]),
            {'next_state', 'ringing', State}
    end;
ringing('cast', {'dtmf_pressed', DTMF}, #state{caller_exit_key=DTMF
                                              ,agent_listener=AgentListener
                                              ,agent_call_id=AgentCallId
                                              }=State) when is_binary(DTMF) ->
    lager:debug("caller exit key pressed: ~s", [DTMF]),
    acdc_agent_listener:channel_hungup(AgentListener, AgentCallId),

    acdc_agent_listener:presence_update(AgentListener, ?PRESENCE_GREEN),

    apply_state_updates(clear_call(State, 'ready'));
ringing('cast', {'dtmf_pressed', DTMF}, #state{caller_exit_key=_ExitKey}=State) ->
    lager:debug("caller pressed ~s, exit key is ~s", [DTMF, _ExitKey]),
    {'next_state', 'ringing', State};
ringing('cast', {'channel_answered', MemberCallId}, #state{member_call_id=MemberCallId}=State) ->
    lager:debug("caller's channel answered"),
    {'next_state', 'ringing', State};
<<<<<<< HEAD
ringing({'channel_answered', OtherCallId}, #state{account_id=AccountId
                                                 ,agent_id=AgentId
                                                 ,member_call=MemberCall
                                                 ,member_call_id=MemberCallId
                                                 ,agent_listener=AgentListener
                                                 ,outbound_call_ids=OutboundCallIds
                                                 ,member_call_queue_id=QueueId
                                                 }=State) ->
=======
ringing('cast', {'channel_answered', OtherCallId}, #state{account_id=AccountId
                                                         ,agent_id=AgentId
                                                         ,member_call=MemberCall
                                                         ,member_call_id=MemberCallId
                                                         ,agent_listener=AgentListener
                                                         ,outbound_call_ids=OutboundCallIds
                                                         }=State) ->
>>>>>>> ce78663a
    case lists:member(OtherCallId, OutboundCallIds) of
        'true' ->
            lager:debug("agent picked up outbound call ~s instead of the queue call ~s", [OtherCallId, MemberCallId]),
            acdc_agent_listener:hangup_call(AgentListener),
            {'next_state', 'outbound', start_outbound_call_handling(OtherCallId, clear_call(State, 'ready')), 'hibernate'};
        'false' ->
            lager:debug("recv answer for ~s, probably the agent's call", [OtherCallId]),

            CIDName = kapps_call:caller_id_name(MemberCall),
            CIDNum = kapps_call:caller_id_number(MemberCall),

            acdc_agent_stats:agent_connected(AccountId, AgentId, MemberCallId, CIDName, CIDNum, QueueId),

            acdc_agent_listener:presence_update(AgentListener, ?PRESENCE_RED_SOLID),

            {'next_state', 'answered', State#state{agent_call_id=OtherCallId
                                                  ,connect_failures=0
                                                  }}
    end;
ringing('cast', {'sync_req', JObj}, #state{agent_listener=AgentListener}=State) ->
    lager:debug("recv sync_req from ~s", [kz_json:get_value(<<"Process-ID">>, JObj)]),
    acdc_agent_listener:send_sync_resp(AgentListener, 'ringing', JObj),
    {'next_state', 'ringing', State};
<<<<<<< HEAD
ringing({'originate_resp', ACallId}, #state{agent_listener=AgentListener
                                           ,member_call_id=MemberCallId
                                           ,member_call=MemberCall
                                           ,account_id=AccountId
                                           ,agent_id=AgentId
                                           ,queue_notifications=Ns
                                           ,member_call_queue_id=QueueId
                                           }=State) ->
=======
ringing('cast', {'sync_resp', _}, State) ->
    {'next_state', 'ringing', State};
ringing('cast', {'originate_resp', ACallId}, #state{agent_listener=AgentListener
                                                   ,member_call_id=MemberCallId
                                                   ,member_call=MemberCall
                                                   ,account_id=AccountId
                                                   ,agent_id=AgentId
                                                   ,queue_notifications=Ns
                                                   }=State) ->
>>>>>>> ce78663a
    lager:debug("originate resp on ~s, connecting to caller", [ACallId]),
    acdc_agent_listener:member_connect_accepted(AgentListener, ACallId),

    maybe_notify(Ns, ?NOTIFY_PICKUP, State),

    CIDName = kapps_call:caller_id_name(MemberCall),
    CIDNum = kapps_call:caller_id_number(MemberCall),

    acdc_agent_stats:agent_connected(AccountId, AgentId, MemberCallId, CIDName, CIDNum, QueueId),

    {'next_state', 'answered', State#state{agent_call_id=ACallId
                                          ,connect_failures=0
                                          }};
ringing('cast', ?NEW_CHANNEL_FROM(CallId), #state{agent_listener=AgentListener}=State) ->
    lager:debug("ringing call_from outbound: ~s", [CallId]),
    acdc_agent_listener:hangup_call(AgentListener),
    {'next_state', 'outbound', start_outbound_call_handling(CallId, clear_call(State, 'ready')), 'hibernate'};
ringing('cast', ?NEW_CHANNEL_TO(CallId, 'undefined'), #state{agent_listener=AgentListener
                                                            ,outbound_call_ids=OutboundCallIds
                                                            }=State) ->
    lager:debug("ringing call_to outbound: ~s", [CallId]),
    acdc_util:bind_to_call_events(CallId, AgentListener),
    {'next_state', 'ringing', State#state{outbound_call_ids=[CallId | lists:delete(CallId, OutboundCallIds)]}};
ringing('cast', ?NEW_CHANNEL_TO(CallId, MemberCallId), #state{member_call_id=MemberCallId}=State) ->
    lager:debug("new channel ~s for agent", [CallId]),
    {'next_state', 'ringing', State};
ringing('cast', ?NEW_CHANNEL_TO(CallId, _MemberCallId), #state{agent_listener=AgentListener}=State) ->
    lager:debug("found a uuid ~s that was from a previous queue call", [CallId]),
    acdc_agent_listener:channel_hungup(AgentListener, CallId),
    {'next_state', 'ringing', State};
ringing('cast', {'leg_created', _CallId}, State) ->
    {'next_state', 'ringing', State};
ringing('cast', {'leg_destroyed', _CallId}, State) ->
    {'next_state', 'ringing', State};
ringing('cast', {'usurp_control', _CallId}, State) ->
    {'next_state', 'ringing', State};
ringing('cast', Evt, State) ->
    handle_event(Evt, ringing, State);
ringing({'call', From}, 'status', #state{member_call_id=MemberCallId
                                        ,agent_call_id=ACallId
                                        }=State) ->
    {'next_state', 'ringing', State
    ,{'reply', From, [{'state', <<"ringing">>}
                     ,{'member_call_id', MemberCallId}
                     ,{'agent_call_id', ACallId}
                     ]}};
ringing({'call', From}, 'current_call', #state{member_call=Call
                                              ,member_call_queue_id=QueueId
                                              }=State) ->
    {'next_state', 'ringing', State
    ,{'reply', From, current_call(Call, 'ringing', QueueId, 'undefined')}
    };
ringing('info', Evt, State) ->
    handle_event(Evt, ringing, State).

%%--------------------------------------------------------------------
%% @doc
%% @end
%%--------------------------------------------------------------------
-spec answered(gen_statem:event_type(), any(), state()) -> handle_fsm_ret(state()).
answered('cast', {'member_connect_req', _}, State) ->
    {'next_state', 'answered', State};
answered('cast', {'member_connect_win', JObj}, #state{agent_listener=AgentListener}=State) ->
    lager:debug("agent won, but can't process this right now (on the phone with someone)"),
    acdc_agent_listener:member_connect_retry(AgentListener, JObj),

    {'next_state', 'answered', State};
answered('cast', {'dialplan_error', _App}, #state{agent_listener=AgentListener
                                                 ,account_id=AccountId
                                                 ,agent_id=AgentId
                                                 ,member_call_queue_id=QueueId
                                                 ,member_call_id=CallId
                                                 ,agent_call_id=ACallId
                                                 }=State) ->
    lager:debug("connecting agent to caller failed(~p), clearing call", [_App]),
    acdc_agent_listener:channel_hungup(AgentListener, ACallId),
    acdc_agent_listener:member_connect_retry(AgentListener, CallId),

    acdc_stats:call_missed(AccountId, QueueId, AgentId, CallId, <<"dialplan_error">>),

    acdc_agent_listener:presence_update(AgentListener, ?PRESENCE_GREEN),
    apply_state_updates(clear_call(State, 'ready'));
answered('cast', {'channel_bridged', CallId}, #state{member_call_id=CallId
                                                    ,agent_listener=AgentListener
                                                    ,queue_notifications=Ns
                                                    }=State) ->
    lager:debug("agent has connected to member"),
    acdc_agent_listener:member_connect_accepted(AgentListener),
    maybe_notify(Ns, ?NOTIFY_PICKUP, State),
    {'next_state', 'answered', State};
answered('cast', {'channel_bridged', CallId}, #state{agent_call_id=CallId
                                                    ,agent_listener=AgentListener
                                                    ,queue_notifications=Ns
                                                    }=State) ->
    lager:debug("agent has connected (~s) to caller", [CallId]),
    acdc_agent_listener:member_connect_accepted(AgentListener, CallId),
    maybe_notify(Ns, ?NOTIFY_PICKUP, State),
    {'next_state', 'answered', State};
answered('cast', {'channel_replaced', JObj}, #state{agent_listener=AgentListener}=State) ->
    CallId = kz_call_event:call_id(JObj),
    ReplacedBy = kz_call_event:replaced_by(JObj),
    acdc_agent_listener:rebind_events(AgentListener, CallId, ReplacedBy),
    kz_util:put_callid(ReplacedBy),
    lager:info("channel ~s replaced by ~s", [CallId, ReplacedBy]),
    {'next_state', 'answered', State#state{member_call_id = ReplacedBy}};
answered('cast', {'channel_hungup', CallId, Cause}, #state{member_call_id=CallId
                                                          ,outbound_call_ids=[]
                                                          }=State) ->
    lager:debug("caller's channel hung up: ~s", [Cause]),
    {'next_state', 'wrapup', State#state{wrapup_ref=hangup_call(State, 'member')}};
answered('cast', {'channel_hungup', CallId, _Cause}, #state{account_id=AccountId
                                                           ,agent_id=AgentId
                                                           ,agent_listener=AgentListener
                                                           ,member_call_id=CallId
                                                           ,member_call_queue_id=QueueId
                                                           ,queue_notifications=Ns
                                                           ,outbound_call_ids=[OutboundCallId|_]
                                                           }=State) ->
    lager:debug("caller's channel hung up, but there are still some outbounds"),
    acdc_stats:call_processed(AccountId, QueueId, AgentId, CallId, 'member'),
    acdc_agent_listener:channel_hungup(AgentListener, CallId),
    maybe_notify(Ns, ?NOTIFY_HANGUP, State),
    {'next_state', 'outbound', start_outbound_call_handling(OutboundCallId, clear_call(State, 'ready')), 'hibernate'};
answered('cast', {'channel_hungup', CallId, Cause}, #state{agent_call_id=CallId
                                                          ,outbound_call_ids=[]
                                                          }=State) ->
    lager:debug("agent's channel has hung up: ~s", [Cause]),
    {'next_state', 'wrapup', State#state{wrapup_ref=hangup_call(State, 'agent')}};
answered('cast', {'channel_hungup', CallId, _Cause}, #state{account_id=AccountId
                                                           ,agent_id=AgentId
                                                           ,agent_listener=AgentListener
                                                           ,member_call_id=MemberCallId
                                                           ,member_call_queue_id=QueueId
                                                           ,queue_notifications=Ns
                                                           ,agent_call_id=CallId
                                                           ,outbound_call_ids=[OutboundCallId|_]
                                                           }=State) ->
    lager:debug("agent's channel hung up, but there are still some outbounds"),
    acdc_stats:call_processed(AccountId, QueueId, AgentId, CallId, 'agent'),
    acdc_agent_listener:channel_hungup(AgentListener, MemberCallId),
    maybe_notify(Ns, ?NOTIFY_HANGUP, State),
    {'next_state', 'outbound', start_outbound_call_handling(OutboundCallId, clear_call(State, 'ready')), 'hibernate'};
answered('cast', {'channel_hungup', CallId, _Cause}, #state{agent_listener=AgentListener
                                                           ,outbound_call_ids=OutboundCallIds
                                                           }=State) ->
    case lists:member(CallId, OutboundCallIds) of
        'true' ->
            lager:debug("agent outbound channel ~s down", [CallId]),
            acdc_util:unbind_from_call_events(CallId, AgentListener),
            {'next_state', 'answered', State#state{outbound_call_ids=lists:delete(CallId, OutboundCallIds)}};
        'false' ->
            lager:debug("unexpected channel ~s down", [CallId]),
            {'next_state', 'answered', State}
    end;
answered('cast', {'sync_req', JObj}, #state{agent_listener=AgentListener
                                           ,member_call_id=CallId
                                           }=State) ->
    lager:debug("recv sync_req from ~s", [kz_json:get_value(<<"Process-ID">>, JObj)]),
    acdc_agent_listener:send_sync_resp(AgentListener, 'answered', JObj, [{<<"Call-ID">>, CallId}]),
    {'next_state', 'answered', State};
answered('cast', {'sync_resp', _}, State) ->
    {'next_state', 'answered', State};
answered('cast', {'channel_unbridged', CallId}, #state{member_call_id=CallId}=State) ->
    lager:info("caller channel ~s unbridged", [CallId]),
    {'next_state', 'answered', State};
answered('cast', {'channel_unbridged', CallId}, #state{agent_call_id=CallId}=State) ->
    lager:info("agent channel unbridged"),
    {'next_state', 'answered', State};
answered('cast', {'channel_answered', MemberCallId}, #state{member_call_id=MemberCallId}=State) ->
    lager:debug("member's channel has answered"),
    {'next_state', 'answered', State};
answered('cast', {'channel_answered', AgentCallId}, #state{agent_call_id=AgentCallId}=State) ->
    lager:debug("agent's channel ~s has answered", [AgentCallId]),
    {'next_state', 'answered', State};
answered('cast', {'channel_answered', OtherCallId}=Evt, #state{outbound_call_ids=OutboundCallIds}=State) ->
    case lists:member(OtherCallId, OutboundCallIds) of
        'true' ->
            lager:debug("agent answered outbound call ~s", [OtherCallId]),
            {'next_state', 'answered', State};
        'false' ->
            lager:debug("unexpected event while answered: ~p", [Evt]),
            {'next_state', 'answered', State}
    end;
answered('cast', {'originate_started', _CallId}, State) ->
    {'next_state', 'answered', State};
answered('cast', ?NEW_CHANNEL_FROM(CallId), #state{agent_listener=AgentListener
                                                  ,outbound_call_ids=OutboundCallIds
                                                  }=State) ->
    lager:debug("answered call_from outbound: ~s", [CallId]),
    acdc_util:bind_to_call_events(CallId, AgentListener),
    {'next_state', 'answered', State#state{outbound_call_ids=[CallId | lists:delete(CallId, OutboundCallIds)]}};
answered('cast', ?NEW_CHANNEL_TO(CallId, 'undefined'), #state{agent_listener=AgentListener
                                                             ,outbound_call_ids=OutboundCallIds
                                                             }=State) ->
    lager:debug("answered call_to outbound: ~s", [CallId]),
    acdc_util:bind_to_call_events(CallId, AgentListener),
    {'next_state', 'answered', State#state{outbound_call_ids=[CallId | lists:delete(CallId, OutboundCallIds)]}};
answered('cast', ?NEW_CHANNEL_TO(CallId, MemberCallId), #state{member_call_id=MemberCallId}=State) ->
    lager:debug("new channel ~s for agent", [CallId]),
    {'next_state', 'answered', State};
answered('cast', {'leg_created', _CallId}, State) ->
    {'next_state', 'answered', State};
answered('cast', {'usurp_control', _CallId}, State) ->
    {'next_state', 'answered', State};
answered('cast', Evt, State) ->
    handle_event(Evt, answered, State);
answered({'call', From}, 'status', #state{member_call_id=MemberCallId
                                         ,agent_call_id=ACallId
                                         }=State) ->
    {'next_state', 'answered', State
    ,{'reply', From, [{'state', <<"answered">>}
                     ,{'member_call_id', MemberCallId}
                     ,{'agent_call_id', ACallId}
                     ]}};
answered({'call', From}, 'current_call', #state{member_call=Call
                                               ,member_call_start=Start
                                               ,member_call_queue_id=QueueId
                                               }=State) ->
    {'next_state', 'answered', State
    ,{'reply', From, current_call(Call, 'answered', QueueId, Start)}
    };
answered('info', Evt, State) ->
    handle_event(Evt, answered, State).

%%--------------------------------------------------------------------
%% @doc
%% @end
%%--------------------------------------------------------------------
-spec wrapup(gen_statem:event_type(), any(), state()) -> handle_fsm_ret(state()).
wrapup('cast', {'pause', Timeout}, #state{account_id=AccountId
                                         ,agent_id=AgentId
                                         ,agent_listener=AgentListener
                                         }=State) ->
    lager:debug("recv status update: pausing for up to ~b s", [Timeout]),
    Ref = start_pause_timer(Timeout),
    acdc_agent_stats:agent_paused(AccountId, AgentId, Timeout),
    acdc_agent_listener:presence_update(AgentListener, ?PRESENCE_RED_FLASH),

    {'next_state', 'paused', State#state{pause_ref=Ref}};
wrapup('cast', {'member_connect_req', _}, State) ->
    {'next_state', 'wrapup', State#state{wrapup_timeout=0}};
wrapup('cast', {'member_connect_win', JObj}, #state{agent_listener=AgentListener}=State) ->
    lager:debug("agent won, but can't process this right now (in wrapup)"),
    acdc_agent_listener:member_connect_retry(AgentListener, JObj),

    {'next_state', 'wrapup', State#state{wrapup_timeout=0}};
wrapup('cast', {'sync_req', JObj}, #state{agent_listener=AgentListener
                                         ,wrapup_ref=Ref
                                         }=State) ->
    lager:debug("recv sync_req from ~s", [kz_json:get_value(<<"Process-ID">>, JObj)]),
    acdc_agent_listener:send_sync_resp(AgentListener, 'wrapup', JObj, [{<<"Time-Left">>, time_left(Ref)}]),
    {'next_state', 'wrapup', State};
wrapup('cast', {'sync_resp', _}, State) ->
    {'next_state', 'wrapup', State};
wrapup('cast', {'channel_hungup', _, _}, State) ->
    {'next_state', 'wrapup', State};
wrapup('cast', {'leg_destroyed', CallId}, #state{agent_listener=AgentListener}=State) ->
    lager:debug("leg ~s destroyed", [CallId]),
    acdc_agent_listener:channel_hungup(AgentListener, CallId),
    {'next_state', 'wrapup', State};
wrapup('cast', ?NEW_CHANNEL_FROM(CallId), State) ->
    lager:debug("wrapup call_from outbound: ~s", [CallId]),
    {'next_state', 'outbound', start_outbound_call_handling(CallId, State), 'hibernate'};
wrapup('cast', ?NEW_CHANNEL_TO(CallId, _), State) ->
    lager:debug("wrapup call_to outbound: ~s", [CallId]),
    {'next_state', 'outbound', start_outbound_call_handling(CallId, State), 'hibernate'};
wrapup('cast', {'originate_resp', _}, State) ->
    {'next_state', 'wrapup', State};
wrapup('cast', Evt, State) ->
    handle_event(Evt, wrapup, State);
wrapup({'call', From}, 'status', #state{wrapup_ref=Ref}=State) ->
    {'next_state', 'wrapup', State
    ,{'reply', From, [{'state', <<"wrapup">>}
                     ,{'wrapup_left', time_left(Ref)}
                     ]}};
wrapup({'call', From}, 'current_call', #state{member_call=Call
                                             ,member_call_start=Start
                                             ,member_call_queue_id=QueueId
                                             }=State) ->
    {'next_state', 'wrapup', State
    ,{'reply', From, current_call(Call, 'wrapup', QueueId, Start)}
    };
wrapup('info', {'timeout', Ref, ?WRAPUP_FINISHED}, #state{wrapup_ref=Ref
                                                         ,agent_listener=AgentListener
                                                         }=State) ->
    lager:debug("wrapup timer expired, ready for action!"),
    acdc_agent_listener:presence_update(AgentListener, ?PRESENCE_GREEN),

    apply_state_updates(clear_call(State, 'ready'));
wrapup('info', Evt, State) ->
    handle_event(Evt, wrapup, State).

%%--------------------------------------------------------------------
%% @doc
%% @end
%%--------------------------------------------------------------------
-spec paused(gen_statem:event_type(), any(), state()) -> handle_fsm_ret(state()).
paused('cast', {'sync_req', JObj}, #state{agent_listener=AgentListener
                                         ,pause_ref=Ref
                                         }=State) ->
    lager:debug("recv sync_req from ~s", [kz_json:get_value(<<"Process-ID">>, JObj)]),
    acdc_agent_listener:send_sync_resp(AgentListener, 'paused', JObj, [{<<"Time-Left">>, time_left(Ref)}]),
    {'next_state', 'paused', State};
paused('cast', {'sync_resp', _}, State) ->
    {'next_state', 'paused', State};
paused('cast', {'member_connect_req', _}, State) ->
    {'next_state', 'paused', State};
paused('cast', {'member_connect_win', JObj}, #state{agent_listener=AgentListener}=State) ->
    lager:debug("agent won, but can't process this right now"),
    acdc_agent_listener:member_connect_retry(AgentListener, JObj),

    {'next_state', 'paused', State};
paused('cast', {'originate_uuid', ACallId, ACtrlQ}, #state{agent_listener=AgentListener}=State) ->
    lager:debug("ignoring an outbound call that is the result of a failed originate"),
    acdc_agent_listener:originate_uuid(AgentListener, ACallId, ACtrlQ),
    acdc_agent_listener:channel_hungup(AgentListener, ACallId),
    {'next_state', 'paused', State};
paused('cast', ?NEW_CHANNEL_FROM(CallId), State) ->
    lager:debug("paused call_from outbound: ~s", [CallId]),
    {'next_state', 'outbound', start_outbound_call_handling(CallId, State), 'hibernate'};
paused('cast', ?NEW_CHANNEL_TO(CallId, 'undefined'), State) ->
    lager:debug("paused call_to outbound: ~s", [CallId]),
    {'next_state', 'outbound', start_outbound_call_handling(CallId, State), 'hibernate'};
paused('cast', ?NEW_CHANNEL_TO(_CallId, _MemberCallId), State) ->
    {'next_state', 'paused', State};
paused('cast', Evt, State) ->
    handle_event(Evt, paused, State);
paused({'call', From}, 'status', #state{pause_ref=Ref}=State) ->
    {'next_state', 'paused', State
    ,{'reply', From, [{'state', <<"paused">>}
                     ,{'pause_left', time_left(Ref)}
                     ]}};
paused({'call', From}, 'current_call', State) ->
    {'next_state', 'paused', State, {'reply', From, 'undefined'}};
paused('info', {'timeout', Ref, ?PAUSE_MESSAGE}, #state{pause_ref=Ref
                                                       ,agent_listener=AgentListener
                                                       }=State) when is_reference(Ref) ->
    lager:debug("pause timer expired, putting agent back into action"),

    acdc_agent_listener:update_agent_status(AgentListener, <<"resume">>),

    acdc_agent_listener:send_status_resume(AgentListener),

    acdc_agent_listener:presence_update(AgentListener, ?PRESENCE_GREEN),

    apply_state_updates(clear_call(State#state{sync_ref='undefined'}, 'ready'));
paused('info', Evt, State) ->
    handle_event(Evt, paused, State).

%%--------------------------------------------------------------------
%% @doc
%% @end
%%--------------------------------------------------------------------
-spec outbound(gen_statem:event_type(), any(), state()) -> handle_fsm_ret(state()).
outbound('cast', {'channel_hungup', CallId, Cause}, #state{agent_listener=AgentListener
                                                          ,outbound_call_ids=OutboundCallIds
                                                          }=State) ->
    acdc_agent_listener:channel_hungup(AgentListener, CallId),
    case lists:member(CallId, OutboundCallIds) of
        'true' ->
            lager:debug("agent outbound channel ~s down: ~s", [CallId, Cause]),
            outbound_hungup(State#state{outbound_call_ids=lists:delete(CallId, OutboundCallIds)});
        'false' ->
            lager:debug("unexpected channel ~s down", [CallId]),
            {'next_state', 'outbound', State}
    end;
outbound('cast', {'member_connect_win', JObj}, #state{agent_listener=AgentListener}=State) ->
    lager:debug("agent won, but can't process this right now (on outbound call)"),
    acdc_agent_listener:member_connect_retry(AgentListener, JObj),
    {'next_state', 'outbound', State};
outbound('cast', {'originate_uuid', ACallId, ACtrlQ}, #state{agent_listener=AgentListener}=State) ->
    lager:debug("ignoring an outbound call that is the result of a failed originate"),
    acdc_agent_listener:originate_uuid(AgentListener, ACallId, ACtrlQ),
    acdc_agent_listener:channel_hungup(AgentListener, ACallId),
    {'next_state', 'outbound', State};
outbound('cast', {'originate_failed', _E}, State) ->
    {'next_state', 'outbound', State};
outbound('cast', {'member_connect_req', _}, State) ->
    {'next_state', 'outbound', State};
outbound('cast', {'sync_req', JObj}, #state{agent_listener=AgentListener}=State) ->
    lager:debug("recv sync_req from ~s", [kz_json:get_value(<<"Process-ID">>, JObj)]),
    acdc_agent_listener:send_sync_resp(AgentListener, 'outbound', JObj),
    {'next_state', 'outbound', State};
outbound('cast', {'sync_resp', _}, State) ->
    {'next_state', 'outbound', State};
outbound('cast', {'leg_created', _}, State) ->
    {'next_state', 'outbound', State};
outbound('cast', {'channel_answered', _}, State) ->
    {'next_state', 'outbound', State};
outbound('cast', {'channel_bridged', _}, State) ->
    {'next_state', 'outbound', State};
outbound('cast', {'channel_unbridged', _}, State) ->
    {'next_state', 'outbound', State};
outbound('cast', ?NEW_CHANNEL_TO(CallId, _), #state{outbound_call_ids=[CallId]}=State) ->
    {'next_state', 'outbound', State};
outbound('cast', ?NEW_CHANNEL_FROM(CallId), #state{agent_listener=AgentListener
                                                  ,outbound_call_ids=OutboundCallIds
                                                  }=State) ->
    lager:debug("outbound call_from outbound: ~s", [CallId]),
    acdc_util:bind_to_call_events(CallId, AgentListener),
    {'next_state', 'outbound', State#state{outbound_call_ids=[CallId | lists:delete(CallId, OutboundCallIds)]}};
outbound('cast', ?NEW_CHANNEL_TO(CallId, 'undefined'), #state{agent_listener=AgentListener
                                                             ,outbound_call_ids=OutboundCallIds
                                                             }=State) ->
    lager:debug("outbound call_to outbound: ~s", [CallId]),
    acdc_util:bind_to_call_events(CallId, AgentListener),
    {'next_state', 'outbound', State#state{outbound_call_ids=[CallId | lists:delete(CallId, OutboundCallIds)]}};
outbound('cast', ?NEW_CHANNEL_TO(_CallId, _MemberCallId), State) ->
    {'next_state', 'outbound', State};
outbound('cast', {'leg_destroyed', _CallId}, State) ->
    {'next_state', 'outbound', State};
outbound('cast', {'usurp_control', _CallId}, State) ->
    {'next_state', 'outbound', State};
outbound('cast', Evt, State) ->
    handle_event(Evt, outbound, State);
outbound({'call', From}, 'status', #state{wrapup_ref=Ref
                                         ,outbound_call_ids=OutboundCallIds
                                         }=State) ->
    {'next_state', 'outbound', State
    ,{'reply', From, [{'state', <<"outbound">>}
                     ,{'wrapup_left', time_left(Ref)}
                     ,{'outbound_call_id', hd(OutboundCallIds)}
                     ]}};
outbound({'call', From}, 'current_call', State) ->
    {'next_state', 'outbound', State, {'reply', From, 'undefined'}};
outbound('info', {'timeout', Ref, ?PAUSE_MESSAGE}, #state{pause_ref=Ref}=State) ->
    lager:debug("pause timer expired while outbound"),
    {'next_state', 'outbound', State#state{pause_ref='undefined'}};
outbound('info', {'timeout', WRef, ?WRAPUP_FINISHED}, #state{wrapup_ref=WRef}=State) ->
    lager:debug("wrapup timer ended while on outbound call"),
    {'next_state', 'outbound', State#state{wrapup_ref='undefined'}, 'hibernate'};
outbound('info', Evt, State) ->
    handle_event(Evt, outbound, State).

%%--------------------------------------------------------------------
%% @private
%% @doc
%% @end
%%--------------------------------------------------------------------
-spec handle_event(any(), atom(), state()) -> handle_fsm_ret(state()).
handle_event({'agent_logout'}=Event, StateName, #state{agent_state_updates=Queue}=State) ->
    case valid_state_for_logout(StateName) of
        'true' -> handle_agent_logout(State);
        'false' ->
            NewQueue = [Event | Queue],
            {'next_state', StateName, State#state{agent_state_updates=NewQueue}}
    end;
handle_event({'resume'}, 'ready', State) ->
    {'next_state', 'ready', State};
handle_event({'resume'}=Event, 'paused', #state{agent_state_updates=Queue}=State) ->
    NewQueue = [Event | Queue],
    apply_state_updates(State#state{agent_state_updates=NewQueue});
handle_event({'resume'}=Event, StateName, #state{agent_state_updates=Queue}=State) ->
    lager:debug("recv resume during ~p, delaying", [StateName]),
    NewQueue = [Event | Queue],
    {'next_state', StateName, State#state{agent_state_updates=NewQueue}};
handle_event({'pause', Timeout}=Event, 'ready', #state{agent_state_updates=Queue}=State) ->
    lager:debug("recv status update: pausing for up to ~b s", [Timeout]),
    NewQueue = [Event | Queue],
    apply_state_updates(State#state{agent_state_updates=NewQueue});
handle_event({'pause', Timeout}, 'paused', State) ->
    handle_event({'pause', Timeout}, 'ready', State);
handle_event({'pause', _}=Event, StateName, #state{agent_state_updates=Queue}=State) ->
    lager:debug("recv pause during ~p, delaying", [StateName]),
    NewQueue = [Event | Queue],
    {'next_state', StateName, State#state{agent_state_updates=NewQueue}};
handle_event({'add_acdc_queue', QueueId}, StateName, #state{agent_listener=AgentListener}=State) ->
    acdc_agent_listener:add_acdc_queue(AgentListener, QueueId, StateName),
    {'next_state', StateName, State};
handle_event({'rm_acdc_queue', QueueId}, StateName, #state{agent_listener=AgentListener}=State) ->
    acdc_agent_listener:rm_acdc_queue(AgentListener, QueueId),
    {'next_state', StateName, State};
handle_event({'update_presence', PresenceId, PresenceState}, 'ready', State) ->
    handle_presence_update(PresenceId, PresenceState, State),
    {'next_state', 'ready', State};
handle_event({'update_presence', _, _}=Event, StateName, #state{agent_state_updates=Queue}=State) ->
    NewQueue = [Event | Queue],
    {'next_state', StateName, State#state{agent_state_updates=NewQueue}};
handle_event({'refresh', AgentJObj}, StateName, #state{agent_listener=AgentListener}=State) ->
    acdc_agent_listener:refresh_config(AgentListener, kz_json:get_value(<<"queues">>, AgentJObj), StateName),
    {'next_state', StateName, State};
handle_event('load_endpoints', StateName, #state{agent_listener='undefined'}=State) ->
    lager:debug("agent proc not ready, not loading endpoints yet"),
    gen_statem:cast(self(), 'load_endpoints'),
    {'next_state', StateName, State};
handle_event('load_endpoints', StateName, #state{agent_id=AgentId
                                                ,agent_listener=AgentListener
                                                ,account_id=AccountId
                                                ,account_db=AccountDb
                                                }=State) ->
    Setters = [{fun kapps_call:set_account_id/2, AccountId}
              ,{fun kapps_call:set_account_db/2, AccountDb}
              ,{fun kapps_call:set_owner_id/2, AgentId}
              ,{fun kapps_call:set_resource_type/2, ?RESOURCE_TYPE_AUDIO}
              ],

    Call = kapps_call:exec(Setters, kapps_call:new()),

    %% Inform us of things with us as owner
    catch gproc:reg(?OWNER_UPDATE_REG(AccountId, AgentId)),

    case get_endpoints([], AgentListener, Call, AgentId, 'undefined') of
        {'error', 'no_endpoints'} -> {'next_state', StateName, State};
        {'ok', EPs} -> {'next_state', StateName, State#state{endpoints=EPs}};
        {'error', E} -> {'stop', E, State}
    end;
handle_event(Event, StateName, State) ->
    handle_info(Event, StateName, State).

%%--------------------------------------------------------------------
%% @private
%% @doc
%% @end
%%--------------------------------------------------------------------
-spec handle_info(any(), atom(), state()) -> handle_fsm_ret(state()).
handle_info({'timeout', _Ref, ?SYNC_RESPONSE_MESSAGE}=Msg, StateName, State) ->
    gen_statem:cast(self(), Msg),
    {'next_state', StateName, State};
handle_info({'endpoint_edited', EP}, StateName, #state{endpoints=EPs
                                                      ,account_id=AccountId
                                                      ,agent_id=AgentId
                                                      ,agent_listener=AgentListener
                                                      }=State) ->
    EPId = kz_doc:id(EP),
    case kz_json:get_value(<<"owner_id">>, EP) of
        AgentId ->
            lager:debug("device ~s edited, we're the owner, maybe adding it", [EPId]),
            {'next_state', StateName, State#state{endpoints=maybe_add_endpoint(EPId, EP, EPs, AccountId, AgentListener)}, 'hibernate'};
        _OwnerId ->
            lager:debug("device ~s edited, owner now ~s, maybe removing it", [EPId, _OwnerId]),
            {'next_state', StateName, State#state{endpoints=maybe_remove_endpoint(EPId, EPs, AccountId, AgentListener)}, 'hibernate'}
    end;
handle_info({'endpoint_deleted', EP}, StateName, #state{endpoints=EPs
                                                       ,account_id=AccountId
                                                       ,agent_listener=AgentListener
                                                       }=State) ->
    EPId = kz_doc:id(EP),
    lager:debug("device ~s deleted, maybe removing it", [EPId]),
    {'next_state', StateName, State#state{endpoints=maybe_remove_endpoint(EPId, EPs, AccountId, AgentListener)}, 'hibernate'};
handle_info({'endpoint_created', EP}, StateName, #state{endpoints=EPs
                                                       ,account_id=AccountId
                                                       ,agent_id=AgentId
                                                       ,agent_listener=AgentListener
                                                       }=State) ->
    EPId = kz_doc:id(EP),
    case kz_json:get_value(<<"owner_id">>, EP) of
        AgentId ->
            lager:debug("device ~s created, we're the owner, maybe adding it", [EPId]),
            {'next_state', StateName, State#state{endpoints=maybe_add_endpoint(EPId, EP, EPs, AccountId, AgentListener)}, 'hibernate'};
        _OwnerId ->
            lager:debug("device ~s created, owner is ~s, maybe ignoring", [EPId, _OwnerId]),

            case kz_json:get_value([<<"hotdesk">>, <<"users">>, AgentId], EP) of
                'undefined' -> {'next_state', StateName, State};
                _ ->
                    lager:debug("device ~s created, we're a hotdesk user, maybe adding it", [EPId]),
                    {'next_state', StateName, State#state{endpoints=maybe_add_endpoint(EPId, EP, EPs, AccountId, AgentListener)}, 'hibernate'}
            end
    end;
handle_info(?NEW_CHANNEL_FROM(_CallId)=Evt, StateName, State) ->
    gen_statem:cast(self(), Evt),
    {'next_state', StateName, State};
handle_info(?NEW_CHANNEL_TO(_CallId, _)=Evt, StateName, State) ->
    gen_statem:cast(self(), Evt),
    {'next_state', StateName, State};
handle_info(_Info, StateName, State) ->
    lager:debug("unhandled message in state ~s: ~p", [StateName, _Info]),
    {'next_state', StateName, State}.

%%--------------------------------------------------------------------
%% @doc
%% This function is called by a gen_statem when it is about to
%% terminate. It should be the opposite of Module:init/1 and do any
%% necessary cleaning up. When it returns, the gen_statem terminates with
%% Reason. The return value is ignored.
%%
%% @spec terminate(Reason, StateName, State) -> void()
%% @end
%%--------------------------------------------------------------------
-spec terminate(any(), atom(), state()) -> 'ok'.
terminate(_Reason, _StateName, #state{agent_listener=AgentListener}) ->
    lager:debug("acdc agent statem terminating while in ~s: ~p", [_StateName, _Reason]),
    acdc_agent_listener:stop(AgentListener),
    acdc_agent_listener:presence_update(AgentListener, ?PRESENCE_RED_SOLID).

%%--------------------------------------------------------------------
%% @doc
%% Convert process state when code is changed
%%
%% @spec code_change(OldVsn, StateName, State, Extra) ->
%%                   {'ok', StateName, NewState}
%% @end
%%--------------------------------------------------------------------
-spec code_change(any(), atom(), state(), any()) -> {'ok', atom(), state()}.
code_change(_OldVsn, StateName, State, _Extra) ->
    {'ok', StateName, State}.

%%%===================================================================
%%% Internal functions
%%%===================================================================

-spec start_wrapup_timer(integer()) -> reference().
start_wrapup_timer(Timeout) when Timeout =< 0 -> start_wrapup_timer(1); % send immediately
start_wrapup_timer(Timeout) -> erlang:start_timer(Timeout*1000, self(), ?WRAPUP_FINISHED).

-spec start_sync_timer() -> reference().
-spec start_sync_timer(pid()) -> reference().
start_sync_timer() ->
    erlang:start_timer(?SYNC_RESPONSE_TIMEOUT, self(), ?SYNC_RESPONSE_MESSAGE).
start_sync_timer(P) ->
    erlang:start_timer(?SYNC_RESPONSE_TIMEOUT, P, ?SYNC_RESPONSE_MESSAGE).

-spec start_resync_timer() -> reference().
start_resync_timer() ->
    erlang:start_timer(?RESYNC_RESPONSE_TIMEOUT, self(), ?RESYNC_RESPONSE_MESSAGE).

-spec start_pause_timer(pos_integer()) -> api_reference().
start_pause_timer('undefined') -> start_pause_timer(1);
start_pause_timer(0) -> 'undefined';
start_pause_timer(Timeout) ->
    erlang:start_timer(Timeout * 1000, self(), ?PAUSE_MESSAGE).

-spec call_id(kz_json:object()) -> api_binary().
call_id(JObj) ->
    case kz_json:get_value(<<"Call-ID">>, JObj) of
        'undefined' -> kz_json:get_value([<<"Call">>, <<"Call-ID">>], JObj);
        CallId -> CallId
    end.

-spec hangup_cause(kz_json:object()) -> ne_binary().
hangup_cause(JObj) ->
    case kz_json:get_value(<<"Hangup-Cause">>, JObj) of
        'undefined' -> <<"unknown">>;
        Cause -> Cause
    end.

%% returns time left in seconds
-spec time_left(reference() | 'false' | api_integer()) -> api_integer().
time_left(Ref) when is_reference(Ref) ->
    time_left(erlang:read_timer(Ref));
time_left('false') -> 'undefined';
time_left('undefined') -> 'undefined';
time_left(Ms) when is_integer(Ms) -> Ms div 1000.

-spec clear_call(state(), atom()) -> state().
clear_call(#state{connect_failures=Fails
                 ,max_connect_failures=Max
                 ,account_id=AccountId
                 ,agent_id=AgentId
                 }=State, 'failed') when is_integer(Max), (Max - Fails) =< 1 ->
    acdc_agent_stats:agent_logged_out(AccountId, AgentId),
    agent_logout(self()),
    lager:debug("agent has failed to connect ~b times, logging out", [Fails+1]),
    clear_call(State#state{connect_failures=Fails+1}, 'paused');
clear_call(#state{connect_failures=Fails
                 ,max_connect_failures=_MaxFails
                 }=State, 'failed') ->
    lager:debug("agent has failed to connect ~b times(~b)", [Fails+1, _MaxFails]),
    clear_call(State#state{connect_failures=Fails+1}, 'ready');
clear_call(#state{statem_call_id=StateMCallId
                 ,wrapup_ref=WRef
                 ,pause_ref=PRef
                 }=State, NextState)->
    kz_util:put_callid(StateMCallId),

    ReadyForAction = NextState =/= 'wrapup'
        andalso NextState =/= 'paused',
    lager:debug("ready for action: ~s: ~s", [NextState, ReadyForAction]),

    _ = maybe_stop_timer(WRef, ReadyForAction),
    _ = maybe_stop_timer(PRef, ReadyForAction),

    State#state{wrapup_timeout = 0
               ,wrapup_ref = case ReadyForAction of 'true' -> 'undefined'; 'false' -> WRef end
               ,pause_ref = case ReadyForAction of 'true' -> 'undefined'; 'false' -> PRef end
               ,member_call = 'undefined'
               ,member_call_id = 'undefined'
               ,member_call_start = 'undefined'
               ,member_call_queue_id = 'undefined'
               ,agent_call_id = 'undefined'
               ,caller_exit_key = <<"#">>
               }.

-spec current_call(kapps_call:call() | 'undefined', atom(), ne_binary(), 'undefined' | kz_now()) ->
                          api_object().
current_call('undefined', _, _, _) -> 'undefined';
current_call(Call, AgentState, QueueId, Start) ->
    kz_json:from_list([{<<"call_id">>, kapps_call:call_id(Call)}
                      ,{<<"caller_id_name">>, kapps_call:caller_id_name(Call)}
                      ,{<<"caller_id_number">>, kapps_call:caller_id_name(Call)}
                      ,{<<"to">>, kapps_call:to_user(Call)}
                      ,{<<"from">>, kapps_call:from_user(Call)}
                      ,{<<"agent_state">>, kz_term:to_binary(AgentState)}
                      ,{<<"duration">>, elapsed(Start)}
                      ,{<<"queue_id">>, QueueId}
                      ]).

-spec elapsed('undefined' | kz_now()) -> api_integer().
elapsed('undefined') -> 'undefined';
elapsed(Start) -> kz_time:elapsed_s(Start).

-spec wrapup_timer(state()) -> reference().
wrapup_timer(#state{agent_listener=AgentListener
                   ,wrapup_timeout = WrapupTimeout
                   ,account_id = AccountId
                   ,agent_id = AgentId
                   ,member_call_id = CallId
                   ,member_call_start=_Started
                   }) ->
    acdc_agent_listener:unbind_from_events(AgentListener, CallId),
    lager:info("call lasted ~b s", [elapsed(_Started)]),
    lager:info("going into a wrapup period ~p: ~s", [WrapupTimeout, CallId]),
    acdc_agent_stats:agent_wrapup(AccountId, AgentId, WrapupTimeout),
    start_wrapup_timer(WrapupTimeout).

-spec hangup_call(state(), 'member' | 'agent') -> reference().
hangup_call(#state{agent_listener=AgentListener
                  ,member_call_id=CallId
                  ,member_call_queue_id=QueueId
                  ,account_id=AccountId
                  ,agent_id=AgentId
                  ,queue_notifications=Ns
                  }=State, Initiator) ->
    acdc_stats:call_processed(AccountId, QueueId, AgentId, CallId, Initiator),

    acdc_agent_listener:channel_hungup(AgentListener, CallId),
    maybe_notify(Ns, ?NOTIFY_HANGUP, State),
    wrapup_timer(State).

-spec maybe_stop_timer(api_reference()) -> 'ok'.
-spec maybe_stop_timer(api_reference(), boolean()) -> 'ok'.
maybe_stop_timer('undefined') -> 'ok';
maybe_stop_timer(ConnRef) when is_reference(ConnRef) ->
    _ = erlang:cancel_timer(ConnRef),
    'ok'.

maybe_stop_timer(TimerRef, 'true') -> maybe_stop_timer(TimerRef);
maybe_stop_timer(_, 'false') -> 'ok'.

-spec start_outbound_call_handling(ne_binary() | kapps_call:call(), state()) -> state().
start_outbound_call_handling(CallId, #state{agent_listener=AgentListener
                                           ,account_id=AccountId
                                           ,agent_id=AgentId
                                           ,outbound_call_ids=OutboundCallIds
                                           }=State) when is_binary(CallId) ->
    kz_util:put_callid(CallId),
    lager:debug("agent making outbound call, not receiving ACDc calls"),
    acdc_agent_listener:outbound_call(AgentListener, CallId),
    acdc_agent_stats:agent_outbound(AccountId, AgentId, CallId),
    State#state{outbound_call_ids=[CallId | lists:delete(CallId, OutboundCallIds)]};
start_outbound_call_handling(Call, State) ->
    start_outbound_call_handling(kapps_call:call_id(Call), State).

-spec outbound_hungup(state()) -> handle_fsm_ret(state()).
outbound_hungup(#state{agent_listener=AgentListener
                      ,wrapup_ref=WRef
                      ,pause_ref=PRef
                      ,outbound_call_ids=[]
                      }=State) ->
    case time_left(WRef) of
        N when is_integer(N), N > 0 -> apply_state_updates(clear_call(State, 'wrapup'));
        _W ->
            case time_left(PRef) of
                N when is_integer(N), N > 0 -> apply_state_updates(clear_call(State, 'paused'));
                _P ->
                    lager:debug("wrapup left: ~p pause left: ~p", [_W, _P]),
                    acdc_agent_listener:presence_update(AgentListener, ?PRESENCE_GREEN),
                    apply_state_updates(clear_call(State, 'ready'))
            end
    end;
outbound_hungup(State) ->
    lager:debug("agent still has some outbound calls active"),
    {'next_state', 'outbound', State}.

-spec missed_reason(ne_binary()) -> ne_binary().
missed_reason(<<"-ERR ", Reason/binary>>) ->
    missed_reason(binary:replace(Reason, <<"\n">>, <<>>, ['global']));
missed_reason(<<"ALLOTTED_TIMEOUT">>) -> <<"timeout">>;
missed_reason(<<"NO_USER_RESPONSE">>) -> <<"rejected">>;
missed_reason(<<"CALL_REJECTED">>) -> <<"rejected">>;
missed_reason(<<"USER_BUSY">>) -> <<"rejected">>;
missed_reason(Reason) -> Reason.

-spec find_username(kz_json:object()) -> api_binary().
find_username(EP) ->
    find_sip_username(EP, kz_device:sip_username(EP)).

-spec find_sip_username(kz_json:object(), api_binary()) -> api_binary().
find_sip_username(EP, 'undefined') -> kz_json:get_value(<<"To-User">>, EP);
find_sip_username(_EP, Username) -> Username.

-spec find_endpoint_id(kz_json:object()) -> api_binary().
-spec find_endpoint_id(kz_json:object(), api_binary()) -> api_binary().

find_endpoint_id(EP) ->
    find_endpoint_id(EP, kz_doc:id(EP)).

find_endpoint_id(EP, 'undefined') -> kz_json:get_value(<<"Endpoint-ID">>, EP);
find_endpoint_id(_EP, EPId) -> EPId.

-spec monitor_endpoint(kz_json:object(), ne_binary(), server_ref()) -> any().
monitor_endpoint(EP, AccountId, AgentListener) ->
    %% Bind for outbound call requests
    acdc_agent_listener:add_endpoint_bindings(AgentListener
                                             ,kz_endpoint:get_sip_realm(EP, AccountId)
                                             ,find_username(EP)
                                             ),
    %% Inform us of device changes
    catch gproc:reg(?ENDPOINT_UPDATE_REG(AccountId, find_endpoint_id(EP))),
    catch gproc:reg(?NEW_CHANNEL_REG(AccountId, find_username(EP))).

-spec unmonitor_endpoint(kz_json:object(), ne_binary(), server_ref()) -> any().
unmonitor_endpoint(EP, AccountId, AgentListener) ->
    %% Bind for outbound call requests
    acdc_agent_listener:remove_endpoint_bindings(AgentListener
                                                ,kz_endpoint:get_sip_realm(EP, AccountId)
                                                ,find_username(EP)
                                                ),
    %% Inform us of device changes
    catch gproc:unreg(?ENDPOINT_UPDATE_REG(AccountId, kz_doc:id(EP))),
    catch gproc:unreg(?NEW_CHANNEL_REG(AccountId, find_username(EP))).

-spec maybe_add_endpoint(ne_binary(), kz_json:object(), kz_json:objects(), ne_binary(), server_ref()) -> any().
maybe_add_endpoint(EPId, EP, EPs, AccountId, AgentListener) ->
    case lists:partition(fun(E) -> kz_doc:id(E) =:= EPId end, EPs) of
        {[], _} ->
            lager:debug("endpoint ~s not in our list, adding it", [EPId]),
            [begin monitor_endpoint(EP, AccountId, AgentListener), EP end | EPs];
        {_, _} -> EPs
    end.

-spec maybe_remove_endpoint(ne_binary(), kz_json:objects(), ne_binary(), server_ref()) -> kz_json:objects().
maybe_remove_endpoint(EPId, EPs, AccountId, AgentListener) ->
    case lists:partition(fun(EP) -> kz_doc:id(EP) =:= EPId end, EPs) of
        {[], _} -> EPs; %% unknown endpoint
        {[RemoveEP], EPs1} ->
            lager:debug("endpoint ~s in our list, removing it", [EPId]),
            _ = unmonitor_endpoint(RemoveEP, AccountId, AgentListener),
            EPs1
    end.

-spec get_endpoints(kz_json:objects(), server_ref(), kapps_call:call(), api_binary(), api_binary()) ->
                           {'ok', kz_json:objects()} |
                           {'error', any()}.
get_endpoints(OrigEPs, AgentListener, Call, AgentId, QueueId) ->
    case catch acdc_util:get_endpoints(Call, AgentId) of
        [] ->
            {'error', 'no_endpoints'};
        [_|_]=EPs ->
            AccountId = kapps_call:account_id(Call),

            {Add, Rm} = changed_endpoints(OrigEPs, EPs),
            _ = [monitor_endpoint(EP, AccountId, AgentListener) || EP <- Add],
            _ = [unmonitor_endpoint(EP, AccountId, AgentListener) || EP <- Rm],

            {'ok', [kz_json:set_value([<<"Custom-Channel-Vars">>, <<"Queue-ID">>], QueueId, EP) || EP <- EPs]};
        {'EXIT', E} ->
            lager:debug("failed to load endpoints: ~p", [E]),
            {'error', E}
    end.

-spec return_to_state(non_neg_integer(), pos_integer()) -> 'paused' | 'ready'.
return_to_state(Fails, MaxFails) ->
    lager:debug("fails ~b max ~b going to pause", [Fails, MaxFails]),
    case is_integer(MaxFails)
        andalso Fails >= MaxFails of
        'true' -> 'paused';
        'false' -> 'ready'
    end.

%% {Add, Rm}
%% Orig [] Curr [] => {[], []}
%% Orig [X] Curr [X] => {[], []}
%% Orig [X] Curr [Y] => {[Y], [X]}
%% Orig [X, Y] Curr [Y] => {[], [X]}
%% Orig [X] Curr [X, Y] => {[Y], []}
changed_endpoints([], EPs) -> {EPs, []};
changed_endpoints(OrigEPs, EPs) ->
    changed_endpoints(OrigEPs, EPs, []).

changed_endpoints([], [], Add) -> {Add, []};
changed_endpoints(OrigEPs, [], Add) -> {Add, OrigEPs};
changed_endpoints(OrigEPs, [EP|EPs], Add) ->
    EPId = find_endpoint_id(EP),
    case lists:partition(fun(OEP) ->
                                 find_endpoint_id(OEP) =:= EPId
                         end, OrigEPs)
    of
        {[], _} -> changed_endpoints(OrigEPs, EPs, [EP|Add]);
        {_, RestOrigEPs} -> changed_endpoints(RestOrigEPs, EPs, Add)
    end.

maybe_notify('undefined', _, _) -> 'ok';
maybe_notify(Ns, Key, State) ->
    case kz_json:get_value(Key, Ns) of
        'undefined' ->
            case kz_json:get_value(?NOTIFY_ALL, Ns) of
                'undefined' -> 'ok';
                Url ->
                    lager:debug("send update for ~s to ~s", [?NOTIFY_ALL, Url]),
                    _ = kz_util:spawn(fun notify/4, [Url, get_method(Ns), Key, State]),
                    'ok'
            end;
        Url ->
            lager:debug("send update for ~s to ~s", [Key, Url]),
            _ = kz_util:spawn(fun notify/4, [Url, get_method(Ns), Key, State]),
            'ok'
    end.

-spec get_method(kz_json:object()) -> 'get' | 'post'.
get_method(Ns) ->
    case kz_json:get_value(<<"method">>, Ns) of
        'undefined' -> 'get';
        M -> standardize_method(kz_term:to_lower_binary(M))
    end.

-spec standardize_method(ne_binary()) -> 'get' | 'post'.
standardize_method(<<"post">>) -> 'post';
standardize_method(_) -> 'get'.

-spec notify(ne_binary(), 'get' | 'post', ne_binary(), state()) -> 'ok'.
notify(Url, Method, Key, #state{account_id=AccountId
                               ,agent_id=AgentId
                               ,member_call=MemberCall
                               ,agent_call_id=AgentCallId
                               ,member_call_queue_id=QueueId
                               }) ->
    kz_util:put_callid(kapps_call:call_id(MemberCall)),
    Data = kz_json:from_list(
             [{<<"account_id">>, AccountId}
             ,{<<"agent_id">>, AgentId}
             ,{<<"agent_call_id">>, AgentCallId}
             ,{<<"queue_id">>, QueueId}
             ,{<<"member_call_id">>, kapps_call:call_id(MemberCall)}
             ,{<<"caller_id_name">>, kapps_call:caller_id_name(MemberCall)}
             ,{<<"caller_id_number">>, kapps_call:caller_id_number(MemberCall)}
             ,{<<"call_state">>, Key}
             ,{<<"now">>, kz_time:current_tstamp()}
             ]),
    notify(Url, Method, Data).

-spec notify(ne_binary(), 'get' | 'post', kz_json:object()) -> 'ok'.
notify(Url, 'post', Data) ->
    notify(Url, [], 'post', kz_json:encode(Data)
          ,[{'content_type', "application/json"}]
          );
notify(Url, 'get', Data) ->
    notify(uri(Url, kz_http_util:json_to_querystring(Data))
          ,[], 'get', <<>>, []
          ).

-spec notify(iolist(), [], 'get' | 'post', binary(), kz_proplist()) -> 'ok'.
notify(Uri, Headers, Method, Body, Opts) ->
    Options = [{'connect_timeout', 200}
              ,{'timeout', 1000}
               | Opts
              ],
    URI = kz_term:to_list(Uri),
    case kz_http:req(Method, URI, Headers, Body, Options) of
        {'ok', _Status, _ResponseHeaders, _ResponseBody} ->
            lager:debug("~s req to ~s: ~p", [Method, Uri, _Status]);
        {'error', _E} ->
            lager:debug("failed to send request to ~s: ~p", [Uri, _E])
    end.

-spec cdr_url(kz_json:object()) -> api_binary().
cdr_url(JObj) ->
    case kz_json:get_value([<<"Notifications">>, ?NOTIFY_CDR], JObj) of
        'undefined' -> kz_json:get_ne_value(<<"CDR-Url">>, JObj);
        Url -> Url
    end.

-spec recording_url(kz_json:object()) -> api_binary().
recording_url(JObj) ->
    case kz_json:get_value([<<"Notifications">>, ?NOTIFY_RECORDING], JObj) of
        'undefined' -> kz_json:get_ne_value(<<"Recording-URL">>, JObj);
        Url -> Url
    end.

-spec uri(ne_binary(), iolist()) -> iolist().
uri(URI, QueryString) ->
    case kz_http_util:urlsplit(URI) of
        {Scheme, Host, Path, <<>>, Fragment} ->
            kz_http_util:urlunsplit({Scheme, Host, Path, QueryString, Fragment});
        {Scheme, Host, Path, QS, Fragment} ->
            kz_http_util:urlunsplit({Scheme, Host, Path, <<QS/binary, "&", (kz_term:to_binary(QueryString))/binary>>, Fragment})
    end.

-spec apply_state_updates(state()) -> handle_fsm_ret(state()).
apply_state_updates(#state{agent_state_updates=Q
                          ,wrapup_ref=WRef
                          ,pause_ref=PRef
                          }=State) ->
    FoldDefaultState = case time_left(WRef) of
                           N when is_integer(N), N > 0 -> 'wrapup';
                           _W ->
                               case time_left(PRef) of
                                   N when is_integer(N), N > 0 -> 'paused';
                                   _P -> 'ready'
                               end
                       end,
    lager:debug("default state for applying state updates ~s", [FoldDefaultState]),
    apply_state_updates_fold({'next_state', FoldDefaultState, State#state{agent_state_updates=[]}}, lists:reverse(Q)).

-spec apply_state_updates_fold({'next_state', atom(), state()}, list()) -> handle_fsm_ret(state()).
apply_state_updates_fold({_, StateName, #state{account_id=AccountId
                                              ,agent_id=AgentId
                                              ,agent_listener=AgentListener
                                              ,wrapup_ref=WRef
                                              ,pause_ref=PRef
                                              }}=Acc, []) ->
    lager:debug("resulting agent state ~s", [StateName]),
    case StateName of
        'ready' ->
            acdc_agent_listener:send_agent_available(AgentListener),
            acdc_agent_stats:agent_ready(AccountId, AgentId);
        'wrapup' -> acdc_agent_stats:agent_wrapup(AccountId, AgentId, time_left(WRef));
        'paused' ->
            acdc_agent_listener:send_agent_busy(AgentListener),
            acdc_agent_stats:agent_paused(AccountId, AgentId, time_left(PRef))
    end,
    Acc;
apply_state_updates_fold({_, _, State}, [{'pause', Timeout}|Updates]) ->
    apply_state_updates_fold(handle_pause(Timeout, State), Updates);
apply_state_updates_fold({_, _, State}, [{'resume'}|Updates]) ->
    apply_state_updates_fold(handle_resume(State), Updates);
apply_state_updates_fold({_, _, State}, [{'agent_logout'}|_]) ->
    lager:debug("agent logging out"),
    %% Do not continue fold, stop statem
    handle_agent_logout(State);
apply_state_updates_fold({_, _, State}=Acc, [{'update_presence', PresenceId, PresenceState}|Updates]) ->
    handle_presence_update(PresenceId, PresenceState, State),
    apply_state_updates_fold(Acc, Updates).

-spec valid_state_for_logout(atom()) -> boolean().
valid_state_for_logout('ready') -> 'true';
valid_state_for_logout('wrapup') -> 'true';
valid_state_for_logout('paused') -> 'true';
valid_state_for_logout(_) -> 'false'.

-spec handle_agent_logout(state()) -> handle_fsm_ret(state()).
handle_agent_logout(#state{account_id = AccountId
                          ,agent_id = AgentId
                          }=State) ->
    acdc_agent_stats:agent_logged_out(AccountId, AgentId),
    {'stop', 'normal', State}.

-spec handle_presence_update(ne_binary(), ne_binary(), state()) -> 'ok'.
handle_presence_update(PresenceId, PresenceState, #state{agent_id = AgentId
                                                        ,account_id = AccountId
                                                        }) ->
    Super = acdc_agents_sup:find_agent_supervisor(AccountId, AgentId),
    Listener = acdc_agent_sup:listener(Super),
    acdc_agent_listener:maybe_update_presence_id(Listener, PresenceId),
    acdc_agent_listener:presence_update(Listener, PresenceState).

-spec handle_resume(state()) -> handle_fsm_ret(state()).
handle_resume(#state{agent_listener=AgentListener
                    ,pause_ref=Ref
                    }=State) ->
    lager:debug("resume received, putting agent back into action"),
    maybe_stop_timer(Ref),

    acdc_agent_listener:update_agent_status(AgentListener, <<"resume">>),

    acdc_agent_listener:send_status_resume(AgentListener),
    acdc_agent_listener:presence_update(AgentListener, ?PRESENCE_GREEN),
    {'next_state', 'ready', State#state{pause_ref='undefined'}}.

-spec handle_pause(integer(), state()) -> handle_fsm_ret(state()).
handle_pause(Timeout, #state{agent_listener=AgentListener}=State) ->
    acdc_agent_listener:presence_update(AgentListener, ?PRESENCE_RED_FLASH),
    Ref = start_pause_timer(Timeout),
    State1 = State#state{pause_ref=Ref},
    {'next_state', 'paused', State1}.<|MERGE_RESOLUTION|>--- conflicted
+++ resolved
@@ -714,24 +714,14 @@
     lager:debug("recv originate_uuid for agent call ~s(~s)", [ACallId, ACtrlQ]),
     acdc_agent_listener:originate_uuid(AgentListener, ACallId, ACtrlQ),
     {'next_state', 'ringing', State};
-<<<<<<< HEAD
-ringing({'originate_started', ACallId}, #state{agent_listener=AgentListener
-                                              ,member_call_id=MemberCallId
-                                              ,member_call=MemberCall
-                                              ,account_id=AccountId
-                                              ,agent_id=AgentId
-                                              ,queue_notifications=Ns
-                                              ,member_call_queue_id=QueueId
-                                              }=State) ->
-=======
 ringing('cast', {'originate_started', ACallId}, #state{agent_listener=AgentListener
                                                       ,member_call_id=MemberCallId
                                                       ,member_call=MemberCall
                                                       ,account_id=AccountId
                                                       ,agent_id=AgentId
                                                       ,queue_notifications=Ns
+                                                      ,member_call_queue_id=QueueId
                                                       }=State) ->
->>>>>>> ce78663a
     lager:debug("originate resp on ~s, connecting to caller", [ACallId]),
     acdc_agent_listener:member_connect_accepted(AgentListener, ACallId),
 
@@ -788,24 +778,14 @@
         'paused' -> {'next_state', 'paused', State1};
         'ready' -> apply_state_updates(State1)
     end;
-<<<<<<< HEAD
-ringing({'channel_bridged', MemberCallId}, #state{member_call_id=MemberCallId
-                                                 ,member_call=MemberCall
-                                                 ,agent_listener=AgentListener
-                                                 ,account_id=AccountId
-                                                 ,agent_id=AgentId
-                                                 ,queue_notifications=Ns
-                                                 ,member_call_queue_id=QueueId
-                                                 }=State) ->
-=======
 ringing('cast', {'channel_bridged', MemberCallId}, #state{member_call_id=MemberCallId
                                                          ,member_call=MemberCall
                                                          ,agent_listener=AgentListener
                                                          ,account_id=AccountId
                                                          ,agent_id=AgentId
                                                          ,queue_notifications=Ns
+                                                         ,member_call_queue_id=QueueId
                                                          }=State) ->
->>>>>>> ce78663a
     lager:debug("agent phone has been connected to caller"),
     acdc_agent_listener:member_connect_accepted(AgentListener),
 
@@ -879,24 +859,14 @@
 ringing('cast', {'channel_answered', MemberCallId}, #state{member_call_id=MemberCallId}=State) ->
     lager:debug("caller's channel answered"),
     {'next_state', 'ringing', State};
-<<<<<<< HEAD
-ringing({'channel_answered', OtherCallId}, #state{account_id=AccountId
-                                                 ,agent_id=AgentId
-                                                 ,member_call=MemberCall
-                                                 ,member_call_id=MemberCallId
-                                                 ,agent_listener=AgentListener
-                                                 ,outbound_call_ids=OutboundCallIds
-                                                 ,member_call_queue_id=QueueId
-                                                 }=State) ->
-=======
 ringing('cast', {'channel_answered', OtherCallId}, #state{account_id=AccountId
                                                          ,agent_id=AgentId
                                                          ,member_call=MemberCall
                                                          ,member_call_id=MemberCallId
                                                          ,agent_listener=AgentListener
                                                          ,outbound_call_ids=OutboundCallIds
+                                                         ,member_call_queue_id=QueueId
                                                          }=State) ->
->>>>>>> ce78663a
     case lists:member(OtherCallId, OutboundCallIds) of
         'true' ->
             lager:debug("agent picked up outbound call ~s instead of the queue call ~s", [OtherCallId, MemberCallId]),
@@ -920,16 +890,6 @@
     lager:debug("recv sync_req from ~s", [kz_json:get_value(<<"Process-ID">>, JObj)]),
     acdc_agent_listener:send_sync_resp(AgentListener, 'ringing', JObj),
     {'next_state', 'ringing', State};
-<<<<<<< HEAD
-ringing({'originate_resp', ACallId}, #state{agent_listener=AgentListener
-                                           ,member_call_id=MemberCallId
-                                           ,member_call=MemberCall
-                                           ,account_id=AccountId
-                                           ,agent_id=AgentId
-                                           ,queue_notifications=Ns
-                                           ,member_call_queue_id=QueueId
-                                           }=State) ->
-=======
 ringing('cast', {'sync_resp', _}, State) ->
     {'next_state', 'ringing', State};
 ringing('cast', {'originate_resp', ACallId}, #state{agent_listener=AgentListener
@@ -938,8 +898,8 @@
                                                    ,account_id=AccountId
                                                    ,agent_id=AgentId
                                                    ,queue_notifications=Ns
+                                                   ,member_call_queue_id=QueueId
                                                    }=State) ->
->>>>>>> ce78663a
     lager:debug("originate resp on ~s, connecting to caller", [ACallId]),
     acdc_agent_listener:member_connect_accepted(AgentListener, ACallId),
 
