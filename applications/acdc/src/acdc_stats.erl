%%%-------------------------------------------------------------------
%%% @copyright (C) 2012-2017, 2600Hz
%%% @doc
%%% Collector of stats
%%% @end
%%% @contributors
%%%   James Aimonetti
%%%   KAZOO-3596: Sponsored by GTNetwork LLC, implemented by SIPLABS LLC
%%%   Daniel Finke
%%%-------------------------------------------------------------------
-module(acdc_stats).
-behaviour(gen_listener).

%% Public API
-export([call_waiting/6
        ,call_abandoned/4
        ,call_handled/4
        ,call_missed/5
        ,call_processed/5

        ,find_call/1
        ,call_stat_to_json/1
        ,agent_ready/2
        ,agent_logged_in/2
        ,agent_logged_out/2
        ,agent_connecting/3, agent_connecting/5
        ,agent_connected/3, agent_connected/5
        ,agent_wrapup/3
        ,agent_paused/3
        ,agent_outbound/3

        ,agent_statuses/0
        ]).

%% ETS config
-export([call_table_id/0
        ,call_key_pos/0
        ,call_table_opts/0

        ,init_db/1
        ,archive_call_data/2
        ]).

%% AMQP Callbacks
-export([handle_call_stat/2
        ,handle_call_query/2
        ]).

%% gen_listener functions
-export([start_link/0
        ,init/1
        ,handle_call/3
        ,handle_cast/2
        ,handle_info/2
        ,handle_event/2
        ,terminate/2
        ,code_change/3
        ]).

-include("acdc.hrl").
-include("acdc_stats.hrl").

-define(SERVER, ?MODULE).

%% Public API
-spec call_waiting(api_binary()
                  ,api_binary()
                  ,api_binary()
                  ,api_binary()
                  ,api_binary()
                  ,api_binary()
                  ) -> 'ok'.
call_waiting(AccountId, QueueId, CallId, CallerIdName, CallerIdNumber, CallerPriority) ->
    Prop = props:filter_undefined(
             [{<<"Account-ID">>, AccountId}
             ,{<<"Queue-ID">>, QueueId}
             ,{<<"Call-ID">>, CallId}
             ,{<<"Caller-ID-Name">>, CallerIdName}
             ,{<<"Caller-ID-Number">>, CallerIdNumber}
             ,{<<"Entered-Timestamp">>, kz_time:now_s()}
             ,{<<"Caller-Priority">>, CallerPriority}
              | kz_api:default_headers(?APP_NAME, ?APP_VERSION)
             ]),
<<<<<<< HEAD
    call_state_change(AccountId, 'waiting', Prop),
    kapps_util:amqp_pool_send(Prop, fun kapi_acdc_stats:publish_call_waiting/1).
=======
    'ok' = kz_amqp_worker:cast(Prop, fun kapi_acdc_stats:publish_call_waiting/1).
>>>>>>> 5b649ee6

-spec call_abandoned(ne_binary(), ne_binary(), ne_binary(), atom()) -> 'ok'.
call_abandoned(AccountId, QueueId, CallId, Reason) ->
    Prop = props:filter_undefined(
             [{<<"Account-ID">>, AccountId}
             ,{<<"Queue-ID">>, QueueId}
             ,{<<"Call-ID">>, CallId}
             ,{<<"Abandon-Reason">>, Reason}
             ,{<<"Abandon-Timestamp">>, kz_time:now_s()}
              | kz_api:default_headers(?APP_NAME, ?APP_VERSION)
             ]),
<<<<<<< HEAD
    call_state_change(AccountId, 'abandoned', Prop),
    kapps_util:amqp_pool_send(Prop, fun kapi_acdc_stats:publish_call_abandoned/1).
=======
    'ok' = kz_amqp_worker:cast(Prop, fun kapi_acdc_stats:publish_call_abandoned/1).
>>>>>>> 5b649ee6

-spec call_handled(ne_binary(), ne_binary(), ne_binary(), ne_binary()) -> 'ok'.
call_handled(AccountId, QueueId, CallId, AgentId) ->
    Prop = props:filter_undefined(
             [{<<"Account-ID">>, AccountId}
             ,{<<"Queue-ID">>, QueueId}
             ,{<<"Call-ID">>, CallId}
             ,{<<"Agent-ID">>, AgentId}
             ,{<<"Handled-Timestamp">>, kz_time:now_s()}
              | kz_api:default_headers(?APP_NAME, ?APP_VERSION)
             ]),
<<<<<<< HEAD
    call_state_change(AccountId, 'handled', Prop),
    kapps_util:amqp_pool_send(Prop, fun kapi_acdc_stats:publish_call_handled/1).
=======
    'ok' = kz_amqp_worker:cast(Prop, fun kapi_acdc_stats:publish_call_handled/1).
>>>>>>> 5b649ee6

-spec call_missed(ne_binary(), ne_binary(), ne_binary(), ne_binary(), ne_binary()) -> 'ok'.
call_missed(AccountId, QueueId, AgentId, CallId, ErrReason) ->
    Prop = props:filter_undefined(
             [{<<"Account-ID">>, AccountId}
             ,{<<"Queue-ID">>, QueueId}
             ,{<<"Call-ID">>, CallId}
             ,{<<"Agent-ID">>, AgentId}
             ,{<<"Miss-Reason">>, ErrReason}
             ,{<<"Miss-Timestamp">>, kz_time:now_s()}
              | kz_api:default_headers(?APP_NAME, ?APP_VERSION)
             ]),
<<<<<<< HEAD
    call_state_change(AccountId, 'missed', Prop),
    kapps_util:amqp_pool_send(Prop, fun kapi_acdc_stats:publish_call_missed/1).
=======
    'ok' = kz_amqp_worker:cast(Prop, fun kapi_acdc_stats:publish_call_missed/1).
>>>>>>> 5b649ee6

-spec call_processed(ne_binary(), ne_binary(), ne_binary(), ne_binary(), atom()) -> 'ok'.
call_processed(AccountId, QueueId, AgentId, CallId, Initiator) ->
    Prop = props:filter_undefined(
             [{<<"Account-ID">>, AccountId}
             ,{<<"Queue-ID">>, QueueId}
             ,{<<"Call-ID">>, CallId}
             ,{<<"Agent-ID">>, AgentId}
             ,{<<"Processed-Timestamp">>, kz_time:now_s()}
             ,{<<"Hung-Up-By">>, Initiator}
              | kz_api:default_headers(?APP_NAME, ?APP_VERSION)
             ]),
<<<<<<< HEAD
    call_state_change(AccountId, 'processed', Prop),
    kapps_util:amqp_pool_send(Prop, fun kapi_acdc_stats:publish_call_processed/1).
=======
    'ok' = kz_amqp_worker:cast(Prop, fun kapi_acdc_stats:publish_call_processed/1).
>>>>>>> 5b649ee6

-spec agent_ready(ne_binary(), ne_binary()) -> 'ok'.
agent_ready(AcctId, AgentId) ->
    Prop = props:filter_undefined(
             [{<<"Account-ID">>, AcctId}
             ,{<<"Agent-ID">>, AgentId}
             ,{<<"Timestamp">>, kz_time:now_s()}
             ,{<<"Status">>, <<"ready">>}
              | kz_api:default_headers(?APP_NAME, ?APP_VERSION)
             ]),
    'ok' = kz_amqp_worker:cast(Prop, fun kapi_acdc_stats:publish_status_ready/1).

-spec agent_logged_in(ne_binary(), ne_binary()) -> 'ok'.
agent_logged_in(AcctId, AgentId) ->
    Prop = props:filter_undefined(
             [{<<"Account-ID">>, AcctId}
             ,{<<"Agent-ID">>, AgentId}
             ,{<<"Timestamp">>, kz_time:now_s()}
             ,{<<"Status">>, <<"logged_in">>}
              | kz_api:default_headers(?APP_NAME, ?APP_VERSION)
             ]),
    'ok' = kz_amqp_worker:cast(Prop, fun kapi_acdc_stats:publish_status_logged_in/1).

-spec agent_logged_out(ne_binary(), ne_binary()) -> 'ok'.
agent_logged_out(AcctId, AgentId) ->
    Prop = props:filter_undefined(
             [{<<"Account-ID">>, AcctId}
             ,{<<"Agent-ID">>, AgentId}
             ,{<<"Timestamp">>, kz_time:now_s()}
             ,{<<"Status">>, <<"logged_out">>}
              | kz_api:default_headers(?APP_NAME, ?APP_VERSION)
             ]),
    'ok' = kz_amqp_worker:cast(Prop, fun kapi_acdc_stats:publish_status_logged_out/1).

-spec agent_connecting(ne_binary(), ne_binary(), ne_binary()) -> 'ok'.
-spec agent_connecting(ne_binary(), ne_binary(), ne_binary(), api_ne_binary(), api_ne_binary()) -> 'ok'.
agent_connecting(AcctId, AgentId, CallId) ->
    agent_connecting(AcctId, AgentId, CallId, 'undefined', 'undefined').
agent_connecting(AcctId, AgentId, CallId, CallerIDName, CallerIDNumber) ->
    Prop = props:filter_undefined(
             [{<<"Account-ID">>, AcctId}
             ,{<<"Agent-ID">>, AgentId}
             ,{<<"Timestamp">>, kz_time:now_s()}
             ,{<<"Status">>, <<"connecting">>}
             ,{<<"Call-ID">>, CallId}
             ,{<<"Caller-ID-Name">>, CallerIDName}
             ,{<<"Caller-ID-Number">>, CallerIDNumber}
              | kz_api:default_headers(?APP_NAME, ?APP_VERSION)
             ]),
    'ok' = kz_amqp_worker:cast(Prop, fun kapi_acdc_stats:publish_status_connecting/1).

-spec agent_connected(ne_binary(), ne_binary(), ne_binary()) -> 'ok'.
-spec agent_connected(ne_binary(), ne_binary(), ne_binary(), api_ne_binary(), api_ne_binary()) -> 'ok'.
agent_connected(AcctId, AgentId, CallId) ->
    agent_connected(AcctId, AgentId, CallId, 'undefined', 'undefined').
agent_connected(AcctId, AgentId, CallId, CallerIDName, CallerIDNumber) ->
    Prop = props:filter_undefined(
             [{<<"Account-ID">>, AcctId}
             ,{<<"Agent-ID">>, AgentId}
             ,{<<"Timestamp">>, kz_time:now_s()}
             ,{<<"Status">>, <<"connected">>}
             ,{<<"Call-ID">>, CallId}
             ,{<<"Caller-ID-Name">>, CallerIDName}
             ,{<<"Caller-ID-Number">>, CallerIDNumber}
              | kz_api:default_headers(?APP_NAME, ?APP_VERSION)
             ]),
    'ok' = kz_amqp_worker:cast(Prop, fun kapi_acdc_stats:publish_status_connected/1).

-spec agent_wrapup(ne_binary(), ne_binary(), pos_integer()) -> 'ok'.
agent_wrapup(AcctId, AgentId, WaitTime) ->
    Prop = props:filter_undefined(
             [{<<"Account-ID">>, AcctId}
             ,{<<"Agent-ID">>, AgentId}
             ,{<<"Timestamp">>, kz_time:now_s()}
             ,{<<"Status">>, <<"wrapup">>}
             ,{<<"Wait-Time">>, WaitTime}
              | kz_api:default_headers(?APP_NAME, ?APP_VERSION)
             ]),
    'ok' = kz_amqp_worker:cast(Prop, fun kapi_acdc_stats:publish_status_wrapup/1).

-spec agent_paused(ne_binary(), ne_binary(), api_pos_integer()) -> 'ok'.
agent_paused(AcctId, AgentId, 'undefined') ->
    lager:debug("undefined pause time for ~s(~s)", [AgentId, AcctId]);
agent_paused(AcctId, AgentId, PauseTime) ->
    Prop = props:filter_undefined(
             [{<<"Account-ID">>, AcctId}
             ,{<<"Agent-ID">>, AgentId}
             ,{<<"Timestamp">>, kz_time:now_s()}
             ,{<<"Status">>, <<"paused">>}
             ,{<<"Pause-Time">>, PauseTime}
              | kz_api:default_headers(?APP_NAME, ?APP_VERSION)
             ]),
    'ok' = kz_amqp_worker:cast(Prop, fun kapi_acdc_stats:publish_status_paused/1).

-spec agent_outbound(ne_binary(), ne_binary(), ne_binary()) -> 'ok'.
agent_outbound(AcctId, AgentId, CallId) ->
    Prop = props:filter_undefined(
             [{<<"Account-ID">>, AcctId}
             ,{<<"Agent-ID">>, AgentId}
             ,{<<"Timestamp">>, kz_time:now_s()}
             ,{<<"Status">>, <<"outbound">>}
             ,{<<"Call-ID">>, CallId}
              | kz_api:default_headers(?APP_NAME, ?APP_VERSION)
             ]),
    'ok' = kz_amqp_worker:cast(Prop, fun kapi_acdc_stats:publish_status_outbound/1).

-spec agent_statuses() -> ne_binaries().
agent_statuses() ->
    ?STATUS_STATUSES.

%% ETS config
-spec call_table_id() -> atom().
-spec call_key_pos() -> pos_integer().
-spec call_table_opts() -> kz_proplist().
call_table_id() -> 'acdc_stats_call'.
call_key_pos() -> #call_stat.id.
call_table_opts() ->
    ['protected', 'named_table'
    ,{'keypos', call_key_pos()}
    ].

-define(BINDINGS, [{'self', []}
                  ,{?MODULE, []}
                  ]).
-define(RESPONDERS, [{{?MODULE, 'handle_call_stat'}
                     ,[{<<"acdc_call_stat">>, <<"waiting">>}
                      ,{<<"acdc_call_stat">>, <<"missed">>}
                      ,{<<"acdc_call_stat">>, <<"abandoned">>}
                      ,{<<"acdc_call_stat">>, <<"handled">>}
                      ,{<<"acdc_call_stat">>, <<"processed">>}
                      ,{<<"acdc_call_stat">>, <<"flush">>}
                      ]
                     }
                    ,{{'acdc_agent_stats', 'handle_status_stat'}
                     ,[{<<"acdc_status_stat">>, <<"ready">>}
                      ,{<<"acdc_status_stat">>, <<"logged_in">>}
                      ,{<<"acdc_status_stat">>, <<"logged_out">>}
                      ,{<<"acdc_status_stat">>, <<"pending_logged_out">>}
                      ,{<<"acdc_status_stat">>, <<"connecting">>}
                      ,{<<"acdc_status_stat">>, <<"connected">>}
                      ,{<<"acdc_status_stat">>, <<"wrapup">>}
                      ,{<<"acdc_status_stat">>, <<"paused">>}
                      ,{<<"acdc_status_stat">>, <<"outbound">>}
                      ]
                     }
                    ,{{?MODULE, 'handle_call_query'}
                     ,[{<<"acdc_stat">>, <<"current_calls_req">>}]
                     }
                    ,{{'acdc_agent_stats', 'handle_status_query'}
                     ,[{<<"acdc_stat">>, <<"status_req">>}]
                     }
                    ]).
-define(QUEUE_NAME, <<>>).

-spec start_link() -> startlink_ret().
start_link() ->
    gen_listener:start_link(?SERVER
                           ,[{'bindings', ?BINDINGS}
                            ,{'responders', ?RESPONDERS}
                            ,{'queue_name', ?QUEUE_NAME}
                            ],
                            []).

-spec handle_call_stat(kz_json:object(), kz_proplist()) -> 'ok'.
handle_call_stat(JObj, Props) ->
    case kz_json:get_value(<<"Event-Name">>, JObj) of
        <<"waiting">> -> handle_waiting_stat(JObj, Props);
        <<"missed">> -> handle_missed_stat(JObj, Props);
        <<"abandoned">> -> handle_abandoned_stat(JObj, Props);
        <<"handled">> -> handle_handled_stat(JObj, Props);
        <<"processed">> -> handle_processed_stat(JObj, Props);
        <<"flush">> -> flush_call_stat(JObj, Props);
        _Name ->
            lager:debug("recv unknown call stat type ~s: ~p", [_Name, JObj])
    end.

-spec handle_call_query(kz_json:object(), kz_proplist()) -> 'ok'.
handle_call_query(JObj, _Prop) ->
    'true' = kapi_acdc_stats:current_calls_req_v(JObj),
    RespQ = kz_json:get_value(<<"Server-ID">>, JObj),
    MsgId = kz_json:get_value(<<"Msg-ID">>, JObj),
    Limit = acdc_stats_util:get_query_limit(JObj),

    case call_build_match_spec(JObj) of
        {'ok', Match} -> query_calls(RespQ, MsgId, Match, Limit);
        {'error', Errors} -> publish_query_errors(RespQ, MsgId, Errors)
    end.

-spec find_call(ne_binary()) -> api_object().
find_call(CallId) ->
    MS = [{#call_stat{call_id=CallId
                     ,_ = '_'
                     }
          ,[]
          ,['$_']
          }],
    case ets:select(call_table_id(), MS) of
        [] -> 'undefined';
        [Stat] -> call_stat_to_json(Stat)
    end.

-record(state, {archive_ref :: reference()
               ,cleanup_ref :: reference()
               }).
-type state() :: #state{}.

-spec init([]) -> {'ok', state()}.
init([]) ->
    kz_util:put_callid(<<"acdc.stats">>),
    kz_datamgr:suppress_change_notice(),
    lager:debug("started new acdc stats collector"),

    {'ok', #state{archive_ref=start_archive_timer()
                 ,cleanup_ref=start_cleanup_timer()
                 }}.

-spec start_archive_timer() -> reference().
start_archive_timer() ->
    erlang:send_after(?ARCHIVE_PERIOD, self(), ?ARCHIVE_MSG).

-spec start_cleanup_timer() -> reference().
start_cleanup_timer() ->
    erlang:send_after(?CLEANUP_PERIOD, self(), ?CLEANUP_MSG).

-spec handle_call(any(), pid_ref(), state()) -> handle_call_ret_state(state()).
handle_call(_Req, _From, State) ->
    {'reply', 'ok', State}.

-spec handle_cast(any(), state()) -> handle_cast_ret_state(state()).
handle_cast({'create_call', #call_stat{id=_Id}=Stat}, State) ->
    lager:debug("creating new call stat ~s", [_Id]),
    ets:insert_new(call_table_id(), Stat),
    {'noreply', State};
handle_cast({'create_status', #status_stat{id=_Id, status=_Status}=Stat}, State) ->
    lager:debug("creating new status stat ~s: ~s", [_Id, _Status]),
    case ets:insert_new(acdc_agent_stats:status_table_id(), Stat) of
        'true' -> {'noreply', State};
        'false' ->
            lager:debug("stat ~s already exists, updating", [_Id]),
            ets:insert(acdc_agent_stats:status_table_id(), Stat),
            {'noreply', State}
    end;
handle_cast({'update_call', Id, Updates}, State) ->
    lager:debug("updating call stat ~s: ~p", [Id, Updates]),
    ets:update_element(call_table_id(), Id, Updates),
    {'noreply', State};
handle_cast({'flush_call', Id}, State) ->
    lager:debug("flushing call stat ~s", [Id]),
    ets:delete(call_table_id(), Id),
    {'noreply', State};
handle_cast({'remove_call', [{M, P, _}]}, State) ->
    Match = [{M, P, ['true']}],
    N = ets:select_delete(call_table_id(), Match),
    N > 1
        andalso lager:debug("removed calls: ~p", [N]),
    {'noreply', State};

handle_cast({'update_status', Id, Updates}, State) ->
    lager:debug("updating status stat ~s: ~p", [Id, Updates]),
    ets:update_element(acdc_agent_stats:status_table_id(), Id, Updates),
    {'noreply', State};
handle_cast({'remove_status', [{M, P, _}]}, State) ->
    Match = [{M, P, ['true']}],
    N = ets:select_delete(acdc_agent_stats:status_table_id(), Match),
    N > 1
        andalso lager:debug("removed statuses: ~p", [N]),
    {'noreply', State};

handle_cast({'gen_listener',{'created_queue',_Q}}, State) ->
    {'noreply', State};
handle_cast({'gen_listener',{'is_consuming',_IsConsuming}}, State) ->
    {'noreply', State};
handle_cast(_Req, State) ->
    lager:debug("unhandled cast: ~p", [_Req]),
    {'noreply', State}.

-spec handle_info(any(), state()) -> handle_info_ret_state(state()).
handle_info({'ETS-TRANSFER', _TblId, _From, _Data}, State) ->
    lager:debug("ETS control for ~p transferred to me for writing", [_TblId]),
    {'noreply', State};
handle_info(?ARCHIVE_MSG, State) ->
    _ = archive_data(),
    {'noreply', State#state{archive_ref=start_archive_timer()}};
handle_info(?CLEANUP_MSG, State) ->
    _ = cleanup_data(self()),
    {'noreply', State#state{cleanup_ref=start_cleanup_timer()}};
handle_info(_Msg, State) ->
    lager:debug("unhandling message: ~p", [_Msg]),
    {'noreply', State}.

-spec handle_event(kz_json:object(), state()) -> gen_listener:handle_event_return().
handle_event(_JObj, _State) ->
    {'reply', []}.

-spec terminate(any(), state()) -> 'ok'.
terminate(_Reason, _) ->
    force_archive_data(),
    lager:debug("acdc stats terminating: ~p", [_Reason]).

-spec code_change(any(), state(), any()) -> {'ok', state()}.
code_change(_OldVsn, State, _Extra) ->
    {'ok', State}.

publish_query_errors(RespQ, MsgId, Errors) ->
    API = [{<<"Error-Reason">>, Errors}
          ,{<<"Msg-ID">>, MsgId}
           | kz_api:default_headers(?APP_NAME, ?APP_VERSION)
          ],
    lager:debug("responding with errors to req ~s: ~p", [MsgId, Errors]),
    kapi_acdc_stats:publish_current_calls_err(RespQ, API).

call_build_match_spec(JObj) ->
    case kz_json:get_value(<<"Account-ID">>, JObj) of
        'undefined' ->
            {'error', kz_json:from_list([{<<"Account-ID">>, <<"missing but required">>}])};
        AccountId ->
            AccountMatch = {#call_stat{account_id='$1', _='_'}
                           ,[{'=:=', '$1', {'const', AccountId}}]
                           },
            call_build_match_spec(JObj, AccountMatch)
    end.

-spec call_build_match_spec(kz_json:object(), {call_stat(), list()}) ->
                                   {'ok', ets:match_spec()} |
                                   {'error', kz_json:object()}.
call_build_match_spec(JObj, AccountMatch) ->
    case kz_json:foldl(fun call_match_builder_fold/3, AccountMatch, JObj) of
        {'error', _Errs}=Errors -> Errors;
        {CallStat, Constraints} -> {'ok', [{CallStat, Constraints, ['$_']}]}
    end.

call_match_builder_fold(_, _, {'error', _Err}=E) -> E;
call_match_builder_fold(<<"Queue-ID">>, QueueId, {CallStat, Contstraints}) ->
    {CallStat#call_stat{queue_id='$2'}
    ,[{'=:=', '$2', {'const', QueueId}} | Contstraints]
    };
call_match_builder_fold(<<"Agent-ID">>, AgentId, {CallStat, Contstraints}) ->
    {CallStat#call_stat{agent_id='$3'}
    ,[{'=:=', '$3', {'const', AgentId}} | Contstraints]
    };
call_match_builder_fold(<<"Status">>, Status, {CallStat, Contstraints}) ->
    case is_valid_call_status(Status) of
        {'true', Normalized} ->
            {CallStat#call_stat{status='$4'}
            ,[{'=:=', '$4', {'const', Normalized}} | Contstraints]
            };
        'false' ->
            {'error', kz_json:from_list([{<<"Status">>, <<"unknown status supplied">>}])}
    end;
call_match_builder_fold(<<"Start-Range">>, Start, {CallStat, Contstraints}) ->
    Now = kz_time:now_s(),
    Past = Now - ?CLEANUP_WINDOW,

    try kz_term:to_integer(Start) of
        N when N < Past ->
            {'error', kz_json:from_list([{<<"Start-Range">>, <<"supplied value is too far in the past">>}
                                        ,{<<"Window-Size">>, ?CLEANUP_WINDOW}
                                        ,{<<"Current-Timestamp">>, Now}
                                        ,{<<"Past-Timestamp">>, Past}
                                        ])};
        N when N > Now ->
            {'error', kz_json:from_list([{<<"Start-Range">>, <<"supplied value is in the future">>}
                                        ,{<<"Current-Timestamp">>, Now}
                                        ])};
        N ->
            {CallStat#call_stat{entered_timestamp='$5'}
            ,[{'>=', '$5', N} | Contstraints]
            }
    catch
        _:_ ->
            {'error', kz_json:from_list([{<<"Start-Range">>, <<"supplied value is not an integer">>}])}
    end;
call_match_builder_fold(<<"End-Range">>, End, {CallStat, Contstraints}) ->
    Now = kz_time:now_s(),
    Past = Now - ?CLEANUP_WINDOW,

    try kz_term:to_integer(End) of
        N when N < Past ->
            {'error', kz_json:from_list([{<<"End-Range">>, <<"supplied value is too far in the past">>}
                                        ,{<<"Window-Size">>, ?CLEANUP_WINDOW}
                                        ,{<<"Current-Timestamp">>, Now}
                                        ])};
        N when N > Now ->
            {'error', kz_json:from_list([{<<"End-Range">>, <<"supplied value is in the future">>}
                                        ,{<<"Current-Timestamp">>, Now}
                                        ])};
        N ->
            {CallStat#call_stat{entered_timestamp='$5'}
            ,[{'=<', '$5', N} | Contstraints]
            }
    catch
        _:_ ->
            {'error', kz_json:from_list([{<<"End-Range">>, <<"supplied value is not an integer">>}])}
    end;
call_match_builder_fold(_, _, Acc) -> Acc.

is_valid_call_status(S) ->
    Status = kz_term:to_lower_binary(S),
    case lists:member(Status, ?VALID_STATUSES) of
        'true' -> {'true', Status};
        'false' -> 'false'
    end.

-spec query_calls(ne_binary(), ne_binary(), ets:match_spec(), pos_integer()) -> 'ok'.
query_calls(RespQ, MsgId, Match, _Limit) ->
    case ets:select(call_table_id(), Match) of
        [] ->
            lager:debug("no stats found, sorry ~s", [RespQ]),
            Resp = [{<<"Query-Time">>, kz_time:now_s()}
                   ,{<<"Msg-ID">>, MsgId}
                    | kz_api:default_headers(?APP_NAME, ?APP_VERSION)
                   ],
            kapi_acdc_stats:publish_current_calls_resp(RespQ, Resp);
        Stats ->
            Dict = dict:from_list([{<<"waiting">>, []}
                                  ,{<<"handled">>, []}
                                  ,{<<"abandoned">>, []}
                                  ,{<<"processed">>, []}
                                  ]),

            QueryResult = lists:foldl(fun query_call_fold/2, Dict, Stats),
            Resp = [{<<"Waiting">>, dict:fetch(<<"waiting">>, QueryResult)}
                   ,{<<"Handled">>, dict:fetch(<<"handled">>, QueryResult)}
                   ,{<<"Abandoned">>, dict:fetch(<<"abandoned">>, QueryResult)}
                   ,{<<"Processed">>, dict:fetch(<<"processed">>, QueryResult)}
                   ,{<<"Query-Time">>, kz_time:now_s()}
                   ,{<<"Msg-ID">>, MsgId}
                    | kz_api:default_headers(?APP_NAME, ?APP_VERSION)
                   ],

            kapi_acdc_stats:publish_current_calls_resp(RespQ, Resp)
    end.

-spec archive_data() -> 'ok'.
archive_data() ->
    Self = self(),
    _ = kz_util:spawn(fun archive_call_data/2, [Self, 'false']),
    _ = kz_util:spawn(fun acdc_agent_stats:archive_status_data/2, [Self, 'false']),
    'ok'.

force_archive_data() ->
    Self = self(),
    _ = kz_util:spawn(fun archive_call_data/2, [Self, 'true']),
    _ = kz_util:spawn(fun acdc_agent_stats:archive_status_data/2, [Self, 'true']),
    'ok'.

cleanup_data(Srv) ->
    Past = kz_time:now_s() - ?CLEANUP_WINDOW,
    PastConstraint = {'=<', '$1', Past},

    TypeConstraints = [{'=/=', '$2', {'const', <<"waiting">>}}
                      ,{'=/=', '$2', {'const', <<"handled">>}}
                      ],

    CallMatch = [{#call_stat{entered_timestamp='$1', status='$2', _='_'}
                 ,[PastConstraint | TypeConstraints]
                 ,['$_']
                 }],
    gen_listener:cast(Srv, {'remove_call', CallMatch}),

    StatusMatch = [{#status_stat{timestamp='$1', _='_'}
                   ,[{'=<', '$1', Past}]
                   ,['$_']
                   }],
    gen_listener:cast(Srv, {'remove_status', StatusMatch}),

    case ets:select(call_table_id()
                   ,[{#call_stat{entered_timestamp='$1', status= <<"waiting">>, _='_'}
                     ,[PastConstraint]
                     ,['$_']
                     }
                    ,{#call_stat{entered_timestamp='$1', status= <<"handled">>, _='_'}
                     ,[PastConstraint]
                     ,['$_']
                     }
                    ])
    of
        [] -> 'ok';
        Unfinished -> cleanup_unfinished(Unfinished)
    end.

cleanup_unfinished(Unfinished) ->
    lager:debug("unfinished stats: ~p", [Unfinished]).

-spec archive_call_data(pid(), boolean()) -> 'ok'.
archive_call_data(Srv, 'true') ->
    kz_util:put_callid(<<"acdc_stats.force_call_archiver">>),

    Match = [{#call_stat{status='$1'
                        ,is_archived='$2'
                        ,_='_'
                        }
             ,[{'=/=', '$1', {'const', <<"waiting">>}}
              ,{'=/=', '$1', {'const', <<"handled">>}}
              ,{'=:=', '$2', 'false'}
              ]
             ,['$_']
             }],
    maybe_archive_call_data(Srv, Match);
archive_call_data(Srv, 'false') ->
    kz_util:put_callid(<<"acdc_stats.call_archiver">>),

    Past = kz_time:now_s() - ?ARCHIVE_WINDOW,
    Match = [{#call_stat{entered_timestamp='$1'
                        ,status='$2'
                        ,is_archived='$3'
                        , _='_'
                        }
             ,[{'=<', '$1', Past}
              ,{'=/=', '$2', {'const', <<"waiting">>}}
              ,{'=/=', '$2', {'const', <<"handled">>}}
              ,{'=:=', '$3', 'false'}
              ]
             ,['$_']
             }],
    maybe_archive_call_data(Srv, Match).

maybe_archive_call_data(Srv, Match) ->
    case ets:select(call_table_id(), Match) of
        [] -> 'ok';
        Stats ->
            kz_datamgr:suppress_change_notice(),
            ToSave = lists:foldl(fun archive_call_fold/2, dict:new(), Stats),
            _ = [kz_datamgr:save_docs(acdc_stats_util:db_name(Account), Docs)
                 || {Account, Docs} <- dict:to_list(ToSave)
                ],
            _ = [gen_listener:cast(Srv, {'update_call', Id, [{#call_stat.is_archived, 'true'}]})
                 || #call_stat{id=Id} <- Stats
                ],
            'ok'
    end.

-spec query_call_fold(call_stat(), dict:dict()) -> dict:dict().
query_call_fold(#call_stat{status=Status}=Stat, Acc) ->
    Doc = call_stat_to_doc(Stat),
    dict:update(Status, fun(L) -> [Doc | L] end, [Doc], Acc).

-spec archive_call_fold(call_stat(), dict:dict()) -> dict:dict().
archive_call_fold(#call_stat{account_id=AccountId}=Stat, Acc) ->
    Doc = call_stat_to_doc(Stat),
    dict:update(AccountId, fun(L) -> [Doc | L] end, [Doc], Acc).

-spec call_stat_to_doc(call_stat()) -> kz_json:object().
call_stat_to_doc(#call_stat{id=Id
                           ,call_id=CallId
                           ,account_id=AccountId
                           ,queue_id=QueueId
                           ,agent_id=AgentId
                           ,entered_timestamp=EnteredT
                           ,abandoned_timestamp=AbandonedT
                           ,handled_timestamp=HandledT
                           ,processed_timestamp=ProcessedT
                           ,hung_up_by=HungUpBy
                           ,abandoned_reason=AbandonedR
                           ,misses=Misses
                           ,status=Status
                           ,caller_id_name=CallerIdName
                           ,caller_id_number=CallerIdNumber
                           ,caller_priority=CallerPriority
                           }) ->
    kz_doc:update_pvt_parameters(kz_json:from_list(
                                   [{<<"_id">>, Id}
                                   ,{<<"call_id">>, CallId}
                                   ,{<<"queue_id">>, QueueId}
                                   ,{<<"agent_id">>, AgentId}
                                   ,{<<"entered_timestamp">>, EnteredT}
                                   ,{<<"abandoned_timestamp">>, AbandonedT}
                                   ,{<<"handled_timestamp">>, HandledT}
                                   ,{<<"processed_timestamp">>, ProcessedT}
                                   ,{<<"hung_up_by">>, HungUpBy}
                                   ,{<<"abandoned_reason">>, AbandonedR}
                                   ,{<<"misses">>, misses_to_docs(Misses)}
                                   ,{<<"status">>, Status}
                                   ,{<<"caller_id_name">>, CallerIdName}
                                   ,{<<"caller_id_number">>, CallerIdNumber}
                                   ,{<<"caller_priority">>, CallerPriority}
                                   ,{<<"wait_time">>, wait_time(EnteredT, AbandonedT, HandledT)}
                                   ,{<<"talk_time">>, talk_time(HandledT, ProcessedT)}
                                   ])
                                ,acdc_stats_util:db_name(AccountId)
                                ,[{'account_id', AccountId}
                                 ,{'type', <<"call_stat">>}
                                 ]
                                ).

-spec call_stat_to_json(call_stat()) -> kz_json:object().
call_stat_to_json(#call_stat{id=Id
                            ,call_id=CallId
                            ,account_id=AccountId
                            ,queue_id=QueueId
                            ,agent_id=AgentId
                            ,entered_timestamp=EnteredT
                            ,abandoned_timestamp=AbandonedT
                            ,handled_timestamp=HandledT
                            ,processed_timestamp=ProcessedT
                            ,hung_up_by=HungUpBy
                            ,abandoned_reason=AbandonedR
                            ,misses=Misses
                            ,status=Status
                            ,caller_id_name=CallerIdName
                            ,caller_id_number=CallerIdNumber
                            }) ->
    kz_json:from_list(
      [{<<"Id">>, Id}
      ,{<<"Call-ID">>, CallId}
      ,{<<"Queue-ID">>, QueueId}
      ,{<<"Agent-ID">>, AgentId}
      ,{<<"Account-ID">>, AccountId}
      ,{<<"Entered-Timestamp">>, EnteredT}
      ,{<<"Abandoned-Timestamp">>, AbandonedT}
      ,{<<"Handled-Timestamp">>, HandledT}
      ,{<<"Processed-Timestamp">>, ProcessedT}
      ,{<<"Hung-Up-By">>, HungUpBy}
      ,{<<"Abandoned-Reason">>, AbandonedR}
      ,{<<"Misses">>, misses_to_docs(Misses)}
      ,{<<"Status">>, Status}
      ,{<<"Caller-ID-Name">>, CallerIdName}
      ,{<<"Caller-ID-Number">>, CallerIdNumber}
      ,{<<"Wait-Time">>, wait_time(EnteredT, AbandonedT, HandledT)}
      ,{<<"Talk-Time">>, talk_time(HandledT, ProcessedT)}
      ]).

wait_time(E, _, H) when is_integer(E), is_integer(H) -> H - E;
wait_time(E, A, _) when is_integer(E), is_integer(A) -> A - E;
wait_time(_, _, _) -> 'undefined'.

talk_time(H, P) when is_integer(H), is_integer(P) -> P - H;
talk_time(_, _) -> 'undefined'.

-spec misses_to_docs(agent_misses()) -> kz_json:objects().
-spec miss_to_doc(agent_miss()) -> kz_json:object().
misses_to_docs(Misses) -> [miss_to_doc(Miss) || Miss <- Misses].
miss_to_doc(#agent_miss{agent_id=AgentId
                       ,miss_reason=Reason
                       ,miss_timestamp=T
                       }) ->
    kz_json:from_list([{<<"agent_id">>, AgentId}
                      ,{<<"reason">>, Reason}
                      ,{<<"timestamp">>, T}
                      ]).

-spec init_db(ne_binary()) -> 'ok'.
init_db(AccountId) ->
    DbName = acdc_stats_util:db_name(AccountId),
    maybe_created_db(DbName, kazoo_modb:maybe_create(DbName)).

-spec maybe_created_db(ne_binary(), boolean()) -> 'ok'.
maybe_created_db(DbName, 'false') ->
    case kz_datamgr:db_exists(DbName) of
        'true' ->
            lager:debug("database ~s already created, refreshing view", [DbName]),
            kz_datamgr:revise_views_from_folder(DbName, 'acdc');
        'false' ->
            lager:debug("modb ~s was not created", [DbName])
    end;
maybe_created_db(DbName, 'true') ->
    lager:debug("created db ~s, adding views", [DbName]),
    kz_datamgr:revise_views_from_folder(DbName, 'acdc').

-spec call_stat_id(kz_json:object()) -> ne_binary().
-spec call_stat_id(ne_binary(), ne_binary()) -> ne_binary().
call_stat_id(JObj) ->
    call_stat_id(kz_json:get_value(<<"Call-ID">>, JObj)
                ,kz_json:get_value(<<"Queue-ID">>, JObj)
                ).
call_stat_id(CallId, QueueId) -> <<CallId/binary, "::", QueueId/binary>>.

-spec handle_waiting_stat(kz_json:object(), kz_proplist()) -> 'ok'.
handle_waiting_stat(JObj, Props) ->
    'true' = kapi_acdc_stats:call_waiting_v(JObj),

    Id = call_stat_id(JObj),
    case find_call_stat(Id) of
        'undefined' -> create_call_stat(Id, JObj, Props);
        _Stat ->
            Updates = props:filter_undefined(
                        [{#call_stat.caller_id_name, kz_json:get_value(<<"Caller-ID-Name">>, JObj)}
                        ,{#call_stat.caller_id_number, kz_json:get_value(<<"Caller-ID-Number">>, JObj)}
                        ]),
            update_call_stat(Id, Updates, Props)
    end.

-spec handle_missed_stat(kz_json:object(), kz_proplist()) -> 'ok'.
handle_missed_stat(JObj, Props) ->
    'true' = kapi_acdc_stats:call_missed_v(JObj),

    Id = call_stat_id(JObj),
    case find_call_stat(Id) of
        'undefined' -> lager:debug("can't update stat ~s with missed data, missing", [Id]);
        #call_stat{misses=Misses} ->
            Updates = [{#call_stat.misses, [create_miss(JObj) | Misses]}],
            update_call_stat(Id, Updates, Props)
    end.

-spec create_miss(kz_json:object()) -> agent_miss().
create_miss(JObj) ->
    #agent_miss{agent_id = kz_json:get_value(<<"Agent-ID">>, JObj)
               ,miss_reason = kz_json:get_value(<<"Miss-Reason">>, JObj)
               ,miss_timestamp = kz_json:get_value(<<"Miss-Timestamp">>, JObj)
               }.

-spec handle_abandoned_stat(kz_json:object(), kz_proplist()) -> 'ok'.
handle_abandoned_stat(JObj, Props) ->
    'true' = kapi_acdc_stats:call_abandoned_v(JObj),

    Id = call_stat_id(JObj),
    Updates = props:filter_undefined(
                [{#call_stat.abandoned_reason, kz_json:get_value(<<"Abandon-Reason">>, JObj)}
                ,{#call_stat.abandoned_timestamp, kz_json:get_value(<<"Abandon-Timestamp">>, JObj)}
                ,{#call_stat.status, <<"abandoned">>}
                ]),
    update_call_stat(Id, Updates, Props).

-spec handle_handled_stat(kz_json:object(), kz_proplist()) -> 'ok'.
handle_handled_stat(JObj, Props) ->
    'true' = kapi_acdc_stats:call_handled_v(JObj),

    Id = call_stat_id(JObj),
    Updates = props:filter_undefined(
                [{#call_stat.agent_id, kz_json:get_value(<<"Agent-ID">>, JObj)}
                ,{#call_stat.handled_timestamp, kz_json:get_value(<<"Handled-Timestamp">>, JObj)}
                ,{#call_stat.status, <<"handled">>}
                ]),
    update_call_stat(Id, Updates, Props).

-spec handle_processed_stat(kz_json:object(), kz_proplist()) -> 'ok'.
handle_processed_stat(JObj, Props) ->
    'true' = kapi_acdc_stats:call_processed_v(JObj),

    Id = call_stat_id(JObj),
    Updates = props:filter_undefined(
                [{#call_stat.agent_id, kz_json:get_value(<<"Agent-ID">>, JObj)}
                ,{#call_stat.processed_timestamp, kz_json:get_value(<<"Processed-Timestamp">>, JObj)}
                ,{#call_stat.hung_up_by, kz_json:get_value(<<"Hung-Up-By">>, JObj)}
                ,{#call_stat.status, <<"processed">>}
                ]),
    update_call_stat(Id, Updates, Props).

-spec flush_call_stat(kz_json:object(), kz_proplist()) -> 'ok'.
flush_call_stat(JObj, Props) ->
    'true' = kapi_acdc_stats:call_flush_v(JObj),

    Id = call_stat_id(JObj),

    lager:debug("flushing ~s: ~p", [Id, JObj]),

    gen_listener:cast(props:get_value('server', Props)
                     ,{'flush_call', Id}
                     ).

-spec find_call_stat(ne_binary()) -> 'undefined' | call_stat().
find_call_stat(Id) ->
    case ets:lookup(call_table_id(), Id) of
        [] -> 'undefined';
        [Stat] -> Stat
    end.

-spec create_call_stat(ne_binary(), kz_json:object(), kz_proplist()) -> 'ok'.
create_call_stat(Id, JObj, Props) ->
    gen_listener:cast(props:get_value('server', Props)
                     ,{'create_call', #call_stat{
                                         id = Id
                                                ,call_id = kz_json:get_value(<<"Call-ID">>, JObj)
                                                ,account_id = kz_json:get_value(<<"Account-ID">>, JObj)
                                                ,queue_id = kz_json:get_value(<<"Queue-ID">>, JObj)
                                                ,entered_timestamp = kz_json:get_value(<<"Entered-Timestamp">>, JObj)
                                                ,misses = []
                                                ,status = <<"waiting">>
                                                ,caller_id_name = kz_json:get_value(<<"Caller-ID-Name">>, JObj)
                                                ,caller_id_number = kz_json:get_value(<<"Caller-ID-Number">>, JObj)
                                                ,caller_priority = kz_json:get_integer_value(<<"Caller-Priority">>, JObj)
                                        }
                      }).

-type updates() :: [{pos_integer(), any()}].
-spec update_call_stat(ne_binary(), updates(), kz_proplist()) -> 'ok'.
update_call_stat(Id, Updates, Props) ->
    gen_listener:cast(props:get_value('server', Props), {'update_call', Id, Updates}).

call_state_change(AccountId, Status, Prop) ->
    Body = kz_json:normalize(kz_json:from_list([{<<"Event">>, <<"call_status_change">>}
                                               ,{<<"Status">>, Status}
                                                | Prop])),
    kz_edr:event(?APP_NAME, ?APP_VERSION, 'ok', 'info', Body, AccountId).<|MERGE_RESOLUTION|>--- conflicted
+++ resolved
@@ -81,12 +81,8 @@
              ,{<<"Caller-Priority">>, CallerPriority}
               | kz_api:default_headers(?APP_NAME, ?APP_VERSION)
              ]),
-<<<<<<< HEAD
     call_state_change(AccountId, 'waiting', Prop),
-    kapps_util:amqp_pool_send(Prop, fun kapi_acdc_stats:publish_call_waiting/1).
-=======
     'ok' = kz_amqp_worker:cast(Prop, fun kapi_acdc_stats:publish_call_waiting/1).
->>>>>>> 5b649ee6
 
 -spec call_abandoned(ne_binary(), ne_binary(), ne_binary(), atom()) -> 'ok'.
 call_abandoned(AccountId, QueueId, CallId, Reason) ->
@@ -98,12 +94,8 @@
              ,{<<"Abandon-Timestamp">>, kz_time:now_s()}
               | kz_api:default_headers(?APP_NAME, ?APP_VERSION)
              ]),
-<<<<<<< HEAD
     call_state_change(AccountId, 'abandoned', Prop),
-    kapps_util:amqp_pool_send(Prop, fun kapi_acdc_stats:publish_call_abandoned/1).
-=======
     'ok' = kz_amqp_worker:cast(Prop, fun kapi_acdc_stats:publish_call_abandoned/1).
->>>>>>> 5b649ee6
 
 -spec call_handled(ne_binary(), ne_binary(), ne_binary(), ne_binary()) -> 'ok'.
 call_handled(AccountId, QueueId, CallId, AgentId) ->
@@ -115,12 +107,8 @@
              ,{<<"Handled-Timestamp">>, kz_time:now_s()}
               | kz_api:default_headers(?APP_NAME, ?APP_VERSION)
              ]),
-<<<<<<< HEAD
     call_state_change(AccountId, 'handled', Prop),
-    kapps_util:amqp_pool_send(Prop, fun kapi_acdc_stats:publish_call_handled/1).
-=======
     'ok' = kz_amqp_worker:cast(Prop, fun kapi_acdc_stats:publish_call_handled/1).
->>>>>>> 5b649ee6
 
 -spec call_missed(ne_binary(), ne_binary(), ne_binary(), ne_binary(), ne_binary()) -> 'ok'.
 call_missed(AccountId, QueueId, AgentId, CallId, ErrReason) ->
@@ -133,12 +121,8 @@
              ,{<<"Miss-Timestamp">>, kz_time:now_s()}
               | kz_api:default_headers(?APP_NAME, ?APP_VERSION)
              ]),
-<<<<<<< HEAD
     call_state_change(AccountId, 'missed', Prop),
-    kapps_util:amqp_pool_send(Prop, fun kapi_acdc_stats:publish_call_missed/1).
-=======
     'ok' = kz_amqp_worker:cast(Prop, fun kapi_acdc_stats:publish_call_missed/1).
->>>>>>> 5b649ee6
 
 -spec call_processed(ne_binary(), ne_binary(), ne_binary(), ne_binary(), atom()) -> 'ok'.
 call_processed(AccountId, QueueId, AgentId, CallId, Initiator) ->
@@ -151,12 +135,8 @@
              ,{<<"Hung-Up-By">>, Initiator}
               | kz_api:default_headers(?APP_NAME, ?APP_VERSION)
              ]),
-<<<<<<< HEAD
     call_state_change(AccountId, 'processed', Prop),
-    kapps_util:amqp_pool_send(Prop, fun kapi_acdc_stats:publish_call_processed/1).
-=======
     'ok' = kz_amqp_worker:cast(Prop, fun kapi_acdc_stats:publish_call_processed/1).
->>>>>>> 5b649ee6
 
 -spec agent_ready(ne_binary(), ne_binary()) -> 'ok'.
 agent_ready(AcctId, AgentId) ->
