{
  "_id": "menus",
  "$schema": "http://json-schema.org/draft-03/schema#",
  "type": "object",
  "required": true,
  "name": "Menu",
  "description": "Schema for a menus",
  "properties": {
    "name": {
      "type": "string",
      "required": true,
      "name": "Name",
      "description": "A friendly name for the menu",
      "minLength": 1,
      "maxLength": 128
    },
    "retries": {
      "type": "integer",
      "required": false,
      "name": "Retries",
      "description": "The number of times a menu should be played until a valid entry is collected",
      "minimum": 1,
      "maximum": 10,
      "default": 3
    },
    "max_extension_length": {
      "type": "integer",
      "required": false,
      "name": "Max Extension Length",
      "description": "The maximum number of digits that can be collected",
      "minimum": 1,
      "maximum": 6,
      "default": 4
    },
    "record_pin": {
      "type": "string",
      "required": false,
      "name": "Record Pin",
      "description": "The pin number used to record the menu prompt",
      "minLength": 3,
      "maxLength": 6
    },
    "allow_record_from_offnet": {
      "type": "boolean",
      "required": false,
      "name": "Allow Record From Offnet",
      "description": "Determines if the record pin can be used by external calls",
      "default": false
    },
    "hunt": {
      "type": "boolean",
      "required": false,
      "name": "Hunt",
      "description": "Determines if the callers can dial internal extensions directly",
      "default": true
    },
    "timeout": {
      "type": "integer",
      "required": false,
      "name": "Timeout (milliseconds)",
      "description": "The amount of time (in milliseconds) to wait for the caller to beging entering digits",
      "minimum": 1,
      "maximum": 10000
    },
    "interdigit_timeout": {
      "type": "integer",
      "required": false,
      "name": "Interdigit Timeout (millliseconds)",
      "description": "The amount of time (in milliseconds) to wait for the caller to press the next digit after pressing a digit",
      "minimum": 1,
      "maximum": 10000
    },
    "hunt_deny": {
      "type": "string",
      "required": false,
      "name": "Hunt Deny",
      "description": "A regular expression that if matched does not allow the caller to dial directly",
      "minLength": 1,
      "maxLength": 256
    },
    "hunt_allow": {
      "type": "string",
      "required": false,
      "name": "Hunt Allow",
      "description": "A regular expression that an extension the caller dialed must match to be allowed to continue",
      "minLength": 1,
      "maxLength": 256
    },
    "media": {
      "type": "object",
      "required": false,
      "name": "Media Parameters",
      "description": "The media (prompt) parameters",
      "properties": {
        "greeting": {
          "type": "string",
          "required": false,
          "name": "Greeting",
          "description": "The ID of a media object that should be used as the menu greeting",
          "minLength": 3,
          "maxLength": 64
        },
        "transfer_media": {
          "type": [
            "boolean",
            "string"
          ],
          "required": false,
          "name": "Transfer Media",
          "description": "When a call is transferred from the menu, either after all retries exhausted or a successful hunt, this media can be played",
<<<<<<< HEAD
          "minLength": 32,
          "maxLength": 32
=======
          "minLength": 3,
          "maxLength": 64
>>>>>>> 8cac751f
        },
        "exit_media": {
          "type": [
            "boolean",
            "string"
          ],
          "required": false,
          "name": "Exit Media",
          "description": "When a call is transferred from the menu after all retries exhausted this media can be played (prior to transfer if enabled)",
<<<<<<< HEAD
          "minLength": 32,
          "maxLength": 32
=======
          "minLength": 3,
          "maxLength": 64
>>>>>>> 8cac751f
        },
        "invalid_media": {
          "type": [
            "boolean",
            "string"
          ],
          "required": false,
          "name": "Invalid Media",
          "description": "When the collected digits dont result in a match or hunt this media can be played",
          "minLength": 3,
          "maxLength": 64
        }
      },
      "default": {}
    }
  }
}<|MERGE_RESOLUTION|>--- conflicted
+++ resolved
@@ -108,13 +108,8 @@
           "required": false,
           "name": "Transfer Media",
           "description": "When a call is transferred from the menu, either after all retries exhausted or a successful hunt, this media can be played",
-<<<<<<< HEAD
-          "minLength": 32,
-          "maxLength": 32
-=======
           "minLength": 3,
           "maxLength": 64
->>>>>>> 8cac751f
         },
         "exit_media": {
           "type": [
@@ -124,13 +119,8 @@
           "required": false,
           "name": "Exit Media",
           "description": "When a call is transferred from the menu after all retries exhausted this media can be played (prior to transfer if enabled)",
-<<<<<<< HEAD
-          "minLength": 32,
-          "maxLength": 32
-=======
           "minLength": 3,
           "maxLength": 64
->>>>>>> 8cac751f
         },
         "invalid_media": {
           "type": [
