#!/bin/bash

pushd $(dirname $0) > /dev/null

ROOT=$(pwd -P)/..

function replace_call {
    FROM=$1
    TO=$2
    OLD_FUN=$3
    NEW_FUN=${3%$4}
    FILE=$5

    #echo "s/$FROM:$OLD_FUN/$TO:$NEW_FUN/g"
    $(sed -i "s/$FROM:$OLD_FUN/$TO:$NEW_FUN/g" $FILE)
}

function search_and_replace {
    declare -a FUNS=("${!1}")
    FROM=$2
    TO=$3
    SUFFIX=$4

    for FUN in "${FUNS[@]}"; do
        for FILE in `grep -rl "$FROM:$FUN" $ROOT/{core,applications}`; do
            replace_call $FROM $TO "$FUN" "$SUFFIX" $FILE
        done
    done
}

function replace_call_prefix {
    FROM=$1
    TO=$2
    OLD_FUN=$3
    NEW_FUN=${3#$4}
    FILE=$5

    #echo "s/$FROM:$OLD_FUN/$TO:$NEW_FUN/g"
    $(sed -i "s/$FROM:$OLD_FUN/$TO:$NEW_FUN/g" $FILE)
}

function search_and_replace_prefix {
    declare -a FUNS=("${!1}")
    FROM=$2
    TO=$3
    PREFIX=$4

    for FUN in "${FUNS[@]}"; do
        for FILE in $(grep -rl "$FROM:$FUN" $ROOT/{core,applications}); do
            replace_call_prefix $FROM $TO "$FUN" "$PREFIX" $FILE
        done
    done
}

function replace_call_with_prefix {
    FROM=$1
    TO=$2
    OLD_FUN=$3
    NEW_FUN="$4$3"
    FILE=$5

    #echo "s/$FROM:$OLD_FUN/$TO:$NEW_FUN/g"
    $(sed -i "s/$FROM:$OLD_FUN/$TO:$NEW_FUN/g" $FILE)
}

function search_and_replace_with_prefix {
    declare -a FUNS=("${!1}")
    FROM=$2
    TO=$3
    PREFIX=$4

    for FUN in "${FUNS[@]}"; do
        for FILE in `grep -rl "$FROM:$FUN" $ROOT/{core,applications}`; do
            replace_call_with_prefix $FROM $TO "$FUN" "$PREFIX" $FILE
        done
    done
}

# Functions moved from kz_util into more appropriately-named modules
# Run this to convert references from kz_util:* to the new module names

function kz_util_to_term {
    local fs=(shuffle_list
              to_integer
              to_float
              to_number
              to_hex
              to_hex_binary
              to_hex_char
              to_list
              to_binary
              to_atom
              to_boolean
              to_date
              to_datetime
              to_lower_binary
              to_lower_string
              to_upper_binary
              to_upper_string
              to_upper_char
              to_lower_char
              error_to_binary

              is_true
              is_false
              is_boolean
              is_ne_binary
              is_empty
              is_not_empty
              is_proplist
              identity
              always_true
              always_false
              a1hash
              floor
              ceiling
             )
    search_and_replace fs[@] "kz_util" "kz_term" ""
}

function kz_util_to_binary {
    local fs=(rand_hex_binary
              hexencode_binary
              from_hex_binary
              ucfirst_binary
              lcfirst_binary
              strip_binary
              strip_left_binary
              strip_right_binary
              suffix_binary
              truncate_binary
              truncate_left_binary
              truncate_right_binary
              from_hex_string
              clean_binary
              remove_white_spaces
              binary_md5
              pad_binary
              pad_binary_left
              join_binary
              binary_reverse
             )
    local special=(binary_md5 binary_reverse)
    search_and_replace fs[@] "kz_util" "kz_binary" "_binary"
    search_and_replace special[@] "kz_util" "kz_binary" "binary_"
    search_and_replace_prefix special[@] "kz_binary" "kz_binary" "binary_"
}

function kz_util_to_time {
    local fs=(current_tstamp
              current_unix_tstamp
              decr_timeout
              elapsed_ms
              elapsed_ms
              elapsed_s
              elapsed_s
              elapsed_us
              elapsed_us
              format_date
              format_datetime
              format_time
              gregorian_seconds_to_unix_seconds
              iso8601
              microseconds_to_seconds
              milliseconds_to_seconds
              month
              now
              now_ms
              now_s
              now_us
              pad_month
              pretty_print_datetime
              pretty_print_elapsed_s
              rfc1036
              unitfy_seconds
              unix_seconds_to_gregorian_seconds
              unix_timestamp_to_gregorian_seconds
              weekday
             )
    search_and_replace fs[@] "kz_util" "kz_time" ""
}

function kz_json_to_kz_doc {
    local fs=(get_public_keys
              public_fields
              private_fields
              is_private_key
             )
    search_and_replace fs[@] "kz_json" "kz_doc" ""
}

function kz_json_to_kz_http {
    local fs=(to_querystring)
    search_and_replace_with_prefix fs[@] "kz_json" "kz_http_util" "json_"
}

function props_to_kz_http {
    local fs=(to_querystring)
    search_and_replace_with_prefix fs[@] "props" "kz_http_util" "props_"
}

<<<<<<< HEAD
=======
function kapps_speech_to_kazoo_speech {
    local fs=(create)

    local asrs=(asr_freeform
                asr_commands
               )

    search_and_replace fs[@] "kapps_speech" "kazoo_tts" ""
    search_and_replace_prefix asrs[@] "kapps_speech" "kazoo_asr" "asr_"
}

>>>>>>> 4d418b60
echo "ensuring kz_term is used"
kz_util_to_term
echo "ensuring kz_binary is used"
kz_util_to_binary
echo "ensuring kz_time is used"
kz_util_to_time
echo "ensuring kz_json:public/private are moved to kz_doc"
kz_json_to_kz_doc
echo "ensuring kz_json:to_querystring is moved to kz_http_util"
kz_json_to_kz_http
echo "ensuring props:to_querystring is moved to kz_http_util"
props_to_kz_http
echo "ensuring kapps_speech to kazoo_speech"
kapps_speech_to_kazoo_speech

popd > /dev/null<|MERGE_RESOLUTION|>--- conflicted
+++ resolved
@@ -199,8 +199,6 @@
     search_and_replace_with_prefix fs[@] "props" "kz_http_util" "props_"
 }
 
-<<<<<<< HEAD
-=======
 function kapps_speech_to_kazoo_speech {
     local fs=(create)
 
@@ -212,7 +210,6 @@
     search_and_replace_prefix asrs[@] "kapps_speech" "kazoo_asr" "asr_"
 }
 
->>>>>>> 4d418b60
 echo "ensuring kz_term is used"
 kz_util_to_term
 echo "ensuring kz_binary is used"
