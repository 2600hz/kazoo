%%%-----------------------------------------------------------------------------
%%% @copyright (C) 2011-2019, 2600Hz
%%% @doc data plan
%%% @end
%%%-----------------------------------------------------------------------------
-module(kzs_plan).

-export([plan/0, plan/1, plan/2, plan/3]).

-export([get_dataplan/2
        ,should_allow_validation_overrides/0
        ,allow_validation_overrides/0
        ,disallow_validation_overrides/0
        ]).

-export([init/0, reload/0, reload/1, reload/2, flush/0]).

-export([reset_system_dataplan/0]).

-include("kz_data.hrl").

-define(IS_JSON_GUARD(Obj), is_tuple(Obj)
        andalso is_list(element(1, Obj))
       ).

-define(NEW_CONNECTION_TIMEOUT, ?MILLISECONDS_IN_SECOND * 5).

-define(SYSTEM_DATAPLAN, <<"system">>).
-define(DATAPLAN_FILE_LOCATION, "defaults").

-define(CACHED_SYSTEM_DATAPLAN, fetch_cached_dataplan(?SYSTEM_DATAPLAN, fun fetch_simple_dataplan/1)).
-define(CACHED_ACCOUNT_DATAPLAN(A), fetch_cached_dataplan(A, fun fetch_account_dataplan/1)).
-define(CACHED_STORAGE_DATAPLAN(A,B), fetch_cached_dataplan({A, B}, fun fetch_storage_dataplan/1)).

-define(KZS_PLAN_INIT_SLICE, 100).
-define(KZS_PLAN_INIT_VIEW, <<"storage/accounts">>).
-define(KZS_PLAN_ACCOUNT_VIEW, <<"storage/storage_by_account">>).

-spec should_allow_validation_overrides() -> boolean().
should_allow_validation_overrides() ->
    kapps_config:get_boolean(?KZ_DATA_DB, <<"allow_validation_overrides">>, 'false').

-spec allow_validation_overrides() -> 'true'.
allow_validation_overrides() ->
    {'ok', _} = kapps_config:set_default(?KZ_DATA_DB, <<"allow_validation_overrides">>, 'true'),
    'true'.

-spec disallow_validation_overrides() -> 'false'.
disallow_validation_overrides() ->
    {'ok', _} = kapps_config:set_default(?KZ_DATA_DB, <<"allow_validation_overrides">>, 'false'),
    'false'.

-spec plan() -> map().
plan() ->
    system_dataplan().

-spec plan(kz_term:ne_binary()) -> map().
plan(DbName) ->
    get_dataplan(DbName).

-spec plan(kz_term:ne_binary(), atom() | kz_term:ne_binary() | view_options() | kz_json:object()) -> map().
plan(DbName, DocType) when is_binary(DocType) ->
    plan(DbName, DocType, 'undefined');
plan(DbName, Props) when is_list(Props) ->
    Type = props:get_value('doc_type', Props),
    Owner = props:get_first_defined(['storage_id', 'doc_owner'], Props),
    Plan = plan(DbName, Type, Owner),
    maybe_override_plan(Plan, props:get_value('plan_override', Props));
plan(DbName, Doc) when ?IS_JSON_GUARD(Doc) ->
    plan(DbName, kz_doc:type(Doc));
plan(DbName, 'undefined')  ->
    plan(DbName);
plan(DbName, DocType)
  when is_atom(DocType) ->
    plan(DbName, kz_term:to_binary(DocType)).

-spec plan(kz_term:ne_binary(), kz_term:api_binary(), kz_term:api_binary()) -> map().
plan(DbName, 'undefined', 'undefined') ->
    get_dataplan(DbName);
plan(DbName, DocType, 'undefined') ->
    get_dataplan(DbName, DocType);
plan(DbName, DocType, DocOwner) ->
    get_dataplan(DbName, DocType, DocOwner).

maybe_override_plan(Plan, 'undefined') -> Plan;
maybe_override_plan(Plan, #{}=Map) ->
    maps:merge(Plan, Map).

get_dataplan(DBName) ->
    case kzs_util:db_classification(DBName) of
        'modb' -> account_modb_dataplan(DBName);
        'account' -> account_dataplan(DBName);
        'resource_selectors' -> account_dataplan(DBName);
        Else -> system_dataplan(DBName, Else)
    end.

-spec get_dataplan(kz_term:ne_binary(), kz_term:api_ne_binary()) -> map().
get_dataplan(DBName, 'undefined') ->
    get_dataplan(DBName);
get_dataplan(DBName, DocType) ->
    case kzs_util:db_classification(DBName) of
        'modb' -> account_modb_dataplan(DBName, DocType);
        'account' -> account_dataplan(DBName, DocType);
        'resource_selectors' -> account_dataplan(DBName, DocType);
        Else -> system_dataplan(DBName, Else)
    end.

get_dataplan(DBName, DocType, 'undefined') ->
    get_dataplan(DBName, DocType);
get_dataplan(DBName, DocType, DocOwner) ->
    case kzs_util:db_classification(DBName) of
        'modb' -> account_modb_dataplan(DBName, DocType, DocOwner);
        'account' -> account_dataplan(DBName, DocType, DocOwner);
        'resource_selectors' -> account_dataplan(DBName, DocType, DocOwner);
        Else -> system_dataplan(DBName, Else)
    end.

<<<<<<< HEAD
-spec system_dataplan() -> map().
system_dataplan() ->
    #{<<"connections_map">> := Connections} = ?CACHED_SYSTEM_DATAPLAN,
    SysTag = 'local',
    #{tag => SysTag
     ,server => maps:get(SysTag, Connections, #{})
     ,others => [{T, #{server => S}} || {T, S} <- maps:to_list(Connections), T =/= SysTag]
     }.
=======
system_connection_map(Connections) ->
    ServerMap = #{tag => 'local'
                 ,server => maps:get('local', maps:from_list(Connections))
                 ,others => [{Tag, #{tag => Tag, server => Server}} || {Tag, Server} <- Connections, Tag =/= 'local']
                 },
    cache_dataconnection(?KAZOO_DATA_PLAN_CACHE, {'connection', <<"system">>, 'undefined'}, ServerMap),
    ServerMap.

-spec system_dataplan() -> map().
system_dataplan() ->
    case fetch_cached_dataconnection(?KAZOO_DATA_PLAN_CACHE, {'connection', <<"system">>, 'undefined'}) of
        #{server := {_App, _Conn}}=Server -> Server;
        {'error', 'not_found'} -> system_dataplan(?CACHED_SYSTEM_DATAPLAN)
    end.

-spec system_dataplan(map()) -> map().
system_dataplan(#{<<"connections">> := #{}=Connections}) ->
    C1 = system_connections(Connections),
    system_connection_map(C1).

>>>>>>> 34ff7832

system_dataplan(DBName, _Classification)
  when DBName == ?KZ_CONFIG_DB;
       DBName == ?KZ_DATA_DB;
       DBName == ?KZ_SERVICES_DB ->

    SysTag = 'local',
    #{tag => SysTag, server => kz_dataconnections:get_server(SysTag)};
system_dataplan(_DBName, 'numbers') ->
    Plan = ?CACHED_SYSTEM_DATAPLAN,
    dataplan_type_match(?SYSTEM_DATAPLAN, <<"numbers">>, Plan);
system_dataplan(DBName, _Classification) ->
    Plan = ?CACHED_SYSTEM_DATAPLAN,
    dataplan_type_match(?SYSTEM_DATAPLAN, DBName, Plan).

account_dataplan(AccountDb) ->
    AccountId = kz_util:format_account_id(AccountDb),
    Plan = ?CACHED_ACCOUNT_DATAPLAN(AccountId),
    dataplan_match(<<"account">>, Plan, AccountId).

account_dataplan(AccountDb, 'undefined') ->
    account_dataplan(AccountDb);
account_dataplan(AccountDb, DocType) ->
    AccountId = kz_util:format_account_id(AccountDb),
    Plan = ?CACHED_ACCOUNT_DATAPLAN(AccountId),
    dataplan_type_match(<<"account">>, DocType, Plan, AccountId).

account_dataplan(AccountDb, DocType, 'undefined') ->
    account_dataplan(AccountDb, DocType);
account_dataplan(AccountDb, DocType, StorageId) ->
    AccountId = kz_util:format_account_id(AccountDb),
    Plan = ?CACHED_STORAGE_DATAPLAN(AccountId, StorageId),
    dataplan_type_match(<<"account">>, DocType, Plan, AccountId).

account_modb_dataplan(AccountMODB) ->
    AccountId = kz_util:format_account_id(AccountMODB),
    Plan = ?CACHED_ACCOUNT_DATAPLAN(AccountId),
    dataplan_match(<<"modb">>, Plan, AccountId).

account_modb_dataplan(AccountMODB, 'undefined') ->
    account_modb_dataplan(AccountMODB);
account_modb_dataplan(AccountMODB, DocType) ->
    AccountId = kz_util:format_account_id(AccountMODB),
    Plan = ?CACHED_ACCOUNT_DATAPLAN(AccountId),
    dataplan_type_match(<<"modb">>, DocType, Plan, AccountId).

account_modb_dataplan(AccountMODB, DocType, 'undefined') ->
    account_modb_dataplan(AccountMODB, DocType);
account_modb_dataplan(AccountMODB, DocType, StorageId) ->
    AccountId = kz_util:format_account_id(AccountMODB),
    Plan = ?CACHED_STORAGE_DATAPLAN(AccountId, StorageId),
    dataplan_type_match(<<"modb">>, DocType, Plan, AccountId).

<<<<<<< HEAD
-spec dataplan_connections(map()) -> [{atom(), server()}].
dataplan_connections(#{<<"plan">> := _, <<"connections">> := Connections}) ->
    dataplan_connections(Connections);
dataplan_connections(Connections) ->
    [maybe_start_connection(Tag, maps:get(Tag, Connections, #{}))
     || {Tag, _} <- maps:to_list(Connections)].
=======
-spec system_connections(map()) -> [{atom(), server()}].
system_connections(Connections) ->
    [maybe_start_connection(Tag, Server)
     || {Tag, Server}
            <- maps:to_list(kz_maps:keys_to_atoms(Connections))
    ].

-spec dataplan_connections(map(),map()) -> [{atom(), server()}].
dataplan_connections(Map, Index) ->
    [maybe_start_connection(C, maps:get(C, Index, #{}))
     || {_, #{<<"connection">> := C}} <- maps:to_list(Map)
    ].
>>>>>>> 34ff7832

-spec dataplan_match(kz_term:ne_binary(), map(), kz_term:api_binary()) -> map().
dataplan_match(Classification, Plan, AccountId) ->
    case fetch_cached_dataconnection(Classification, AccountId) of
        #{server := {_App, _Conn}}=Connection -> Connection;
        {'error', 'not_found'} -> dataplan_cache_connection(Classification, Plan, AccountId)
    end.

-spec dataplan_cache_connection(kz_term:ne_binary(), map(), kz_term:api_binary()) -> map().
dataplan_cache_connection(Classification, Plan, AccountId) ->
    #{<<"plan">> := #{Classification := #{<<"connection">> := CCon
                                         ,<<"attachments">> := CAtt
                                         ,<<"types">> := Types
                                         }
                     }
     ,<<"connections">> := _GCon
     ,<<"connections_map">> := GConMap
     ,<<"attachments">> := GAtt
     } = Plan,

    Tag = kz_term:to_atom(CCon),
    Server = maps:get(Tag, GConMap, #{}),

    Others = [{kz_term:to_atom(T), #{server => maps:get(kz_term:to_atom(T), GConMap, #{})}}
              || {_, #{<<"connection">> := T}} <- lists:usort(maps:to_list(Types)), T =/= CCon],

    ServerMap = case maps:get(<<"handler">>, CAtt, 'undefined') of
                    'undefined' ->
                        #{tag => Tag
                         ,server => Server
                         ,others => Others
                         ,classification => Classification
                         ,account_id => AccountId
                         };
                    AttConnection ->
                        #{AttConnection := #{<<"handler">> := AttHandlerBin
                                            ,<<"settings">> := AttSettings
                                            }
                         } = GAtt,
                        AttHandler = kz_term:to_atom(<<"kz_att_", AttHandlerBin/binary>>,'true'),
                        Params = maps:merge(AttSettings, maps:get(<<"params">>, CAtt, #{})),

                        #{tag => Tag
                         ,server => Server
                         ,others => Others
                         ,att_proxy => 'true'
                         ,att_post_handler => att_post_handler(CAtt)
                         ,att_handler => {AttHandler, kz_maps:keys_to_atoms(Params)}
                         ,att_handler_id => AttConnection
                         ,classification => Classification
                         ,account_id => AccountId
                         }
                end,
    cache_dataconnection(Classification, AccountId, ServerMap),
    ServerMap.


-spec dataplan_type_match(kz_term:ne_binary(), kz_term:ne_binary(), map()) -> map().
dataplan_type_match(Classification, DocType, Plan) ->
    dataplan_type_match(Classification, DocType, Plan, 'undefined').

-spec dataplan_type_match(kz_term:ne_binary(), kz_term:ne_binary(), map(), kz_term:api_binary()) -> map().
dataplan_type_match(Classification, DocType, Plan, AccountId) ->
    case fetch_cached_dataconnection(Classification, DocType, AccountId) of
        #{server := {_App, _Server}}=Connection -> Connection;
        {'error', 'not_found'} -> dataplan_type_cache_connection(Classification, DocType, Plan, AccountId)
    end.

-spec dataplan_type_cache_connection(kz_term:ne_binary(), kz_term:ne_binary(), map(), kz_term:api_binary()) -> map().
dataplan_type_cache_connection(Classification, DocType, Plan, AccountId) ->
    #{<<"plan">> := #{Classification := #{<<"types">> := Types
                                         ,<<"connection">> := CCon
                                         ,<<"attachments">> := CAtt
                                         }
                     }
     ,<<"connections">> := _GCon
     ,<<"connections_map">> := GConMap
     ,<<"attachments">> := GAtt
     } = Plan,

    TypeMap = maps:get(DocType, Types, #{}),

    Tag = kz_term:to_atom(maps:get(<<"connection">>, TypeMap, CCon)),
    Server = maps:get(Tag, GConMap, #{}),

    TypeAttMap = maps:merge(CAtt, maps:get(<<"attachments">>, TypeMap, #{})),
    ServerMap = case maps:get(<<"handler">>, TypeAttMap, 'undefined') of
                    'undefined' ->
                        #{tag => Tag, server => Server
                         ,classification => Classification
                         ,doc_type => DocType
                         ,account_id => AccountId
                         };
                    AttConnection ->
                        #{AttConnection := #{<<"handler">> := AttHandlerBin
                                            ,<<"settings">> := AttSettings
                                            }
                         } = GAtt,
                        AttHandler = kz_term:to_atom(<<"kz_att_", AttHandlerBin/binary>>,'true'),
                        Params = maps:merge(AttSettings, maps:get(<<"params">>, TypeAttMap, #{})),
                        #{tag => Tag
                         ,server => Server
                         ,att_proxy => 'true'
                         ,att_post_handler => att_post_handler(TypeAttMap)
                         ,att_handler => {AttHandler, kz_maps:keys_to_atoms(Params)}
                         ,att_handler_id => AttConnection
                         ,classification => Classification
                         ,doc_type => DocType
                         ,account_id => AccountId
                         }
                end,
    cache_dataconnection(Classification, DocType, AccountId, ServerMap),
    ServerMap.

-spec att_post_handler(map()) -> atom().
att_post_handler(#{<<"stub">> := 'true'}) -> 'stub';
att_post_handler(#{}) -> 'external'.

-type fetch_dataplan_ret() :: kz_json:object() | 'invalid'.

-spec fetch_cached_dataplan(term(), fun()) -> map().
fetch_cached_dataplan({AccountId, _StorageId} = Key, _Fun) ->
    case kz_cache:fetch_local(?KAZOO_DATA_PLAN_CACHE, {'plan', Key}) of
        {'ok', Plan} -> Plan;
        {'error', 'not_found'} -> ?CACHED_ACCOUNT_DATAPLAN(AccountId)
    end;
fetch_cached_dataplan(?SYSTEM_DATAPLAN = Key, Fun) ->
    case kz_cache:fetch_local(?KAZOO_DATA_PLAN_CACHE, {'plan', Key}) of
        {'ok', Plan} -> Plan;
        {'error', 'not_found'} -> load_dataplan(Key, Fun)
    end;
fetch_cached_dataplan(Key, _Fun) ->
    case kz_cache:fetch_local(?KAZOO_DATA_PLAN_CACHE, {'plan', Key}) of
        {'ok', Plan} -> Plan;
        {'error', 'not_found'} -> ?CACHED_SYSTEM_DATAPLAN
    end.

-spec fetch_cached_dataconnection(atom() | kz_term:ne_binary(), tuple() | kz_term:api_ne_binary()) -> server() | {'error', 'not_found'}.
fetch_cached_dataconnection(_Classification, {'connection', _, _}=Key) ->
    case kz_cache:fetch_local(?KAZOO_DATA_PLAN_CACHE, Key) of
        {'ok', Server} -> Server;
        {'error', 'not_found'} -> {'error', 'not_found'}
    end;
fetch_cached_dataconnection(Classification, AccountId) ->
    fetch_cached_dataconnection(Classification, {'connection', Classification, AccountId}).

-spec fetch_cached_dataconnection(kz_term:ne_binary(), kz_term:ne_binary(), kz_term:api_ne_binary()) ->
                                         server() | {'error', 'not_found'}.
fetch_cached_dataconnection(Classification, DocType, AccountId) ->
    Key = {'connection', Classification, DocType, AccountId},
    case kz_cache:fetch_local(?KAZOO_DATA_PLAN_CACHE, Key) of
        {'ok', Server} -> Server;
        {'error', 'not_found'} -> {'error', 'not_found'}
    end.

-spec cache_dataconnection(atom() | kz_term:ne_binary(), tuple() | kz_term:ne_binary(), map()) -> 'error' | 'ok'.
cache_dataconnection(Classification, AccountId, Connection) ->
    CacheProps = [{'expires', 'infinity'}],
    Key = {'connection', Classification, AccountId},
    lager:debug("caching ~p connection for account ~p.", [Classification, AccountId]),
    kz_cache:store_local(?KAZOO_DATA_PLAN_CACHE, Key, Connection, CacheProps).

-spec cache_dataconnection(kz_term:ne_binary(), kz_term:ne_binary(), kz_term:api_ne_binary(), map()) -> 'error' | 'ok'.
cache_dataconnection(Classification, DocType, AccountId, Connection) ->
    CacheProps = [{'expires', 'infinity'}],
    Key = {'connection', Classification, DocType, AccountId},
    lager:debug("caching ~p => ~p type connection for account ~p.", [Classification, DocType, AccountId]),
    kz_cache:store_local(?KAZOO_DATA_PLAN_CACHE, Key, Connection, CacheProps).

-type storage_key() :: kz_term:ne_binary() | {kz_term:ne_binary(), kz_term:ne_binary()}.

-spec load_dataplan(storage_key(), fun()) -> map() | 'ok'.
load_dataplan(Key, Fun) ->
    case Fun(Key) of
        'invalid' ->
            lager:debug("dataplan key ~p could not be loaded", [Key]);
        PlanJObj ->
            lager:debug("caching dataplan key ~p", [Key]),
            cache_dataplan(Key, PlanJObj)
    end.

-spec cache_dataplan(term(), kz_json:object()) -> map().
cache_dataplan(?SYSTEM_DATAPLAN=Key, PlanJObj) ->
    Plan = kz_json:to_map(PlanJObj),
    Connections = dataplan_connections(Plan),
    Plan2 = maps:merge(Plan, #{<<"connections_map">> => maps:from_list(Connections)}),
    CacheProps = [{'expires','infinity'}],
    kz_cache:store_local(?KAZOO_DATA_PLAN_CACHE, {'plan', Key}, Plan2, CacheProps),
    Plan;
cache_dataplan({_AccountId, StorageId} = Key, PlanJObj) ->
    Plan = kz_json:to_map(PlanJObj),
    Connections = dataplan_connections(Plan),
    Plan2 = maps:merge(Plan, #{<<"connections_map">> => maps:from_list(Connections)}),
    CacheProps = [{'origin', [{'db', ?KZ_DATA_DB, StorageId}]}
                 ,{'expires','infinity'}
                 ,{'callback', fun cache_callback/3}
                 ],
    kz_cache:store_local_async(?KAZOO_DATA_PLAN_CACHE, {'plan', Key}, Plan2, CacheProps),
    Plan;
cache_dataplan(Key, PlanJObj) ->
    Plan = kz_json:to_map(PlanJObj),
    Connections = dataplan_connections(Plan),
    Plan2 = maps:merge(Plan, #{<<"connections_map">> => maps:from_list(Connections)}),
    CacheProps = [{'origin', [{'db', ?KZ_DATA_DB, Key}]}
                 ,{'expires','infinity'}
                 ,{'callback', fun cache_callback/3}
                 ],
    kz_cache:store_local_async(?KAZOO_DATA_PLAN_CACHE, {'plan', Key}, Plan2, CacheProps),
    Plan.

-spec cache_callback({'plan', kz_term:ne_binary()} | 'system', map(), atom()) -> 'ok'.
cache_callback('system', _V, 'erase') ->
    lager:warning("received dataplan cache update for system plan document"),
    reload();
%% cache_callback({'plan', ?SYSTEM_DATAPLAN}, _V, 'erase') ->
%%     lager:warning("received dataplan cache update for system plan"),
%%     reload();
cache_callback({'plan', {AccountId, StorageId}}, _V, 'erase') ->
    lager:warning("received dataplan cache update for account ~s/~s", [AccountId, StorageId]),
    _ = load_dataplan({AccountId, StorageId}, fun fetch_storage_dataplan/1),
    'ok';
cache_callback({'plan', AccountId}, _V, 'erase') ->
    lager:warning("received dataplan cache update for account ~s", [AccountId]),
    load_account(AccountId);
cache_callback('system', _V, 'flush') ->
    lager:warning("received dataplan cache update for system plan document"),
    reload();
%% cache_callback({'plan', ?SYSTEM_DATAPLAN}, _V, 'flush') ->
%%     lager:warning("received flush dataplan cache for system plan"),
%%     reload();
cache_callback({'plan', {AccountId, StorageId}}, _V, 'flush') ->
    lager:warning("received flush dataplan cache for account ~s/~s", [AccountId, StorageId]),
    _ = load_dataplan({AccountId, StorageId}, fun fetch_storage_dataplan/1),
    'ok';
cache_callback({'plan', AccountId}, _V, 'flush') ->
    lager:warning("received flush dataplan cache for account ~s", [AccountId]),
    load_account(AccountId);
cache_callback(_Key, _V, _Action) ->
    lager:warning_unsafe("unhandled cache callback : ~p , ~p , ~p", [_Key, _V, _Action]).

-spec fetch_simple_dataplan(kz_term:ne_binary()) -> fetch_dataplan_ret().
fetch_simple_dataplan(?SYSTEM_DATAPLAN) ->
    fetch_system_dataplan();
fetch_simple_dataplan(Id) ->
    fetch_dataplan(Id).

-spec cache_system_dataplan() -> kz_json:object().
cache_system_dataplan() ->
    JObj = load_system_dataplan(),
    CacheProps = [{'origin', [{'db', ?KZ_DATA_DB, ?SYSTEM_DATAPLAN }]}
                 ,{'expires','infinity'}
                 ,{'callback', fun cache_callback/3}
                 ],
    kz_cache:store_local(?KAZOO_DATA_PLAN_CACHE, 'system', JObj, CacheProps),
    JObj.

-spec fetch_system_dataplan() -> fetch_dataplan_ret().
fetch_system_dataplan() ->
    case kz_cache:fetch_local(?KAZOO_DATA_PLAN_CACHE, 'system') of
        {'ok', JObj} -> JObj;
        {'error', 'not_found'} -> cache_system_dataplan()
    end.

-spec load_system_dataplan() -> fetch_dataplan_ret().
load_system_dataplan() ->
    case fetch_dataplan(?SYSTEM_DATAPLAN) of
        'undefined' -> default_dataplan();
        JObj -> default_dataplan(JObj)
    end.

-spec fetch_account_dataplan(storage_key()) -> fetch_dataplan_ret().
fetch_account_dataplan(AccountId) ->
    case fetch_dataplan(AccountId) of
        'undefined' -> 'invalid';
        JObj -> fetch_account_dataplan_merged(JObj)
    end.

-spec fetch_account_dataplan_merged(kz_json:object()) -> fetch_dataplan_ret().
fetch_account_dataplan_merged(AccountJObj) ->
    SystemJObj = fetch_system_dataplan(),
    case kz_json:get_ne_binary_value(<<"pvt_plan_id">>, AccountJObj) of
        'undefined' ->
            kz_json:merge_recursive(SystemJObj, AccountJObj);
        PlanId ->
            PlanJObj = kz_json:merge_recursive(SystemJObj, fetch_dataplan(PlanId)),
            kz_json:merge_recursive(PlanJObj, AccountJObj)
    end.

-spec fetch_storage_dataplan(storage_key()) -> fetch_dataplan_ret().
fetch_storage_dataplan({AccountId, StorageId}) ->
    case fetch_dataplan(StorageId) of
        'undefined' -> 'invalid';
        StoragePlan -> fetch_storage_dataplan_merged(AccountId, StoragePlan)
    end.

-spec fetch_storage_dataplan_merged(kz_term:ne_binary(), kz_json:object()) -> fetch_dataplan_ret().
fetch_storage_dataplan_merged(AccountId, StoragePlan) ->
    AccountPlan = case fetch_account_dataplan(AccountId) of
                      'invalid' -> fetch_system_dataplan();
                      P -> P
                  end,
    kz_json:merge_recursive(AccountPlan, StoragePlan).

-spec fetch_dataplan(storage_key()) -> kz_json:api_object().
fetch_dataplan(Id) ->
    case kz_datamgr:open_cache_doc(?KZ_DATA_DB, Id) of
        {'ok', JObj} -> JObj;
        {'error', _ERR} -> 'undefined'
    end.

-spec fetch_dataplan_from_file(kz_term:ne_binary()) -> kz_json:object().
fetch_dataplan_from_file(Id) ->
    kz_json:load_fixture_from_file(?APP, ?DATAPLAN_FILE_LOCATION, [Id, ".json"]).

-spec default_dataplan() -> kz_json:object().
default_dataplan() ->
    default_dataplan(kz_json:new()).

-spec default_dataplan(kz_json:object()) -> kz_json:object().
default_dataplan(JObj) ->
    DefaultJObj = fetch_dataplan_from_file(?SYSTEM_DATAPLAN),
    SystemJObj = kz_json:merge_recursive(DefaultJObj, JObj),
    'ok' = kzs_cache:add_to_doc_cache(?KZ_DATA_DB, ?SYSTEM_DATAPLAN, SystemJObj),
    SystemJObj.

-spec maybe_start_connection(atom() | kz_term:ne_binary(), map()) -> {atom(), server()}.
maybe_start_connection(Connection, Params)
  when is_binary(Connection) ->
    maybe_start_connection(kz_term:to_atom(Connection, 'true'), Params);
maybe_start_connection(Tag, Params) ->
    case kz_dataconnections:get_server(Tag) of
        'undefined' -> start_connection(Tag, Params);
        Server -> {Tag, Server}
    end.

-spec start_connection(atom(), map()) -> {atom(), server()}.
start_connection(Tag, Params) ->
    Connection = kz_dataconfig:connection(kz_maps:keys_to_atoms(Params#{tag => Tag})),
    kz_dataconnections:add(Connection),
    case kz_dataconnections:wait_for_connection(Tag, ?NEW_CONNECTION_TIMEOUT) of
        'no_connection' ->
            lager:critical("connection ~s unavailable, check for connection errors", [Tag]),
            {Tag, {'kazoo_dataconnection_error', #{}}};
        'ok' -> {Tag, kz_dataconnections:get_server(Tag)}
    end.

-spec init() -> 'ok'.
init() ->
    reload(),
    bind().

-spec bind() -> 'ok'.
-ifdef(TEST).
bind() -> 'ok'.
-else.
bind() ->
    RK = kz_binary:join([<<"kapi.conf">>
                        ,kz_term:to_binary(?KAZOO_DATA_PLAN_CACHE)
                        ,?KZ_DATA_DB
                        ,<<"storage">>
                        ,<<"doc_created">>
                        ,<<"*">>
                        ], <<".">>),
    lager:debug("binding for new storage: ~s", [RK]),
    kazoo_bindings:bind(RK, fun handle_new/1).

-spec handle_new(kz_json:objects()) -> 'ok'.
handle_new([JObj]) ->
    ID = kz_json:get_ne_binary_value(<<"ID">>, JObj),
    lager:warning("received new storage ~s", [ID]),
    case kz_datamgr:open_cache_doc(?KZ_DATA_DB, ID) of
        {'ok', Doc} -> load_account_or_storage(kz_doc:account_id(Doc), ID);
        {'error', _ERR} -> lager:error("error fetching storage doc ~s", [ID])
    end.

-spec load_account_or_storage(kz_term:ne_binary(), kz_term:ne_binary()) -> 'ok'.
load_account_or_storage(AccountId, AccountId) ->
    load_account(AccountId);
load_account_or_storage(AccountId, StorageId) ->
    load_storage(AccountId, StorageId).

-endif.

-spec flush() -> 'ok'.
flush() ->
    kz_cache:flush_local(?KAZOO_DATA_PLAN_CACHE).

-spec reload() -> 'ok'.
reload() ->
    _ = load_dataplan(?SYSTEM_DATAPLAN, fun fetch_simple_dataplan/1),
    case kz_datamgr:get_result_ids(?KZ_DATA_DB, ?KZS_PLAN_INIT_VIEW, []) of
        {'ok', []} -> lager:info("no dataplans to load");
        {'ok', Accounts} -> load_accounts(Accounts);
        Error -> lager:error_unsafe("error reloading dataplans ~p", [Error])
    end.

-spec reset_system_dataplan() -> 'ok'.
reset_system_dataplan() ->
    _D =  kz_datamgr:del_doc(?KZ_DATA_DB, ?SYSTEM_DATAPLAN),
    reload().

-spec reload(kz_term:ne_binary()) -> 'ok'.
reload(AccountId) ->
    case kz_cache:peek_local(?KAZOO_DATA_PLAN_CACHE, {'plan', AccountId}) of
        {'ok', _Plan} -> kz_cache:erase_local(?KAZOO_DATA_PLAN_CACHE, {'plan', AccountId});
        _Else -> load_account(AccountId)
    end.

-spec reload(kz_term:ne_binary(), kz_term:ne_binary()) -> 'ok'.
reload(AccountId, StorageId) ->
    case kz_cache:peek_local(?KAZOO_DATA_PLAN_CACHE, {'plan', {AccountId, StorageId}}) of
        {'ok', _Plan} -> kz_cache:erase_local(?KAZOO_DATA_PLAN_CACHE, {'plan', {AccountId, StorageId}});
        _Else -> load_storage(AccountId, StorageId)
    end.

-spec load_accounts(kz_term:ne_binaries()) -> 'ok'.
load_accounts(Accounts)
  when length(Accounts) > ?KZS_PLAN_INIT_SLICE ->
    {A, B} = lists:split(?KZS_PLAN_INIT_SLICE, Accounts),
    _ = kz_util:spawn(fun load_accounts/1, [B]),
    load_accounts(A);
load_accounts(Accounts) ->
    lists:foreach(fun load_account/1, Accounts),
    'ok'.

-spec load_account(kz_term:ne_binary()) -> 'ok'.
load_account(AccountId) ->
    _ = load_dataplan(AccountId, fun fetch_account_dataplan/1),
    load_account_storage(AccountId).

-spec load_account_storage(kz_term:ne_binary()) -> 'ok'.
load_account_storage(AccountId) ->
    case kz_datamgr:get_result_ids(?KZ_DATA_DB, ?KZS_PLAN_ACCOUNT_VIEW, [{'key', AccountId}]) of
        {'ok', []} -> 'ok';
        {'ok', StorageIds} -> load_account_storage(AccountId, StorageIds);
        Error -> lager:error_unsafe("error reloading dataplans ~p", [Error])
    end.

-spec load_account_storage(kz_term:ne_binary(), kz_term:ne_binaries()) -> 'ok'.
load_account_storage(AccountId, StorageIds) ->
    lists:foreach(fun(StorageId) -> load_storage(AccountId, StorageId) end, StorageIds).

-spec load_storage(kz_term:ne_binary(), kz_term:ne_binary()) -> 'ok'.
load_storage(AccountId, StorageId) ->
    _ = load_dataplan({AccountId, StorageId}, fun fetch_storage_dataplan/1),
    'ok'.<|MERGE_RESOLUTION|>--- conflicted
+++ resolved
@@ -115,7 +115,7 @@
         Else -> system_dataplan(DBName, Else)
     end.
 
-<<<<<<< HEAD
+
 -spec system_dataplan() -> map().
 system_dataplan() ->
     #{<<"connections_map">> := Connections} = ?CACHED_SYSTEM_DATAPLAN,
@@ -124,28 +124,6 @@
      ,server => maps:get(SysTag, Connections, #{})
      ,others => [{T, #{server => S}} || {T, S} <- maps:to_list(Connections), T =/= SysTag]
      }.
-=======
-system_connection_map(Connections) ->
-    ServerMap = #{tag => 'local'
-                 ,server => maps:get('local', maps:from_list(Connections))
-                 ,others => [{Tag, #{tag => Tag, server => Server}} || {Tag, Server} <- Connections, Tag =/= 'local']
-                 },
-    cache_dataconnection(?KAZOO_DATA_PLAN_CACHE, {'connection', <<"system">>, 'undefined'}, ServerMap),
-    ServerMap.
-
--spec system_dataplan() -> map().
-system_dataplan() ->
-    case fetch_cached_dataconnection(?KAZOO_DATA_PLAN_CACHE, {'connection', <<"system">>, 'undefined'}) of
-        #{server := {_App, _Conn}}=Server -> Server;
-        {'error', 'not_found'} -> system_dataplan(?CACHED_SYSTEM_DATAPLAN)
-    end.
-
--spec system_dataplan(map()) -> map().
-system_dataplan(#{<<"connections">> := #{}=Connections}) ->
-    C1 = system_connections(Connections),
-    system_connection_map(C1).
-
->>>>>>> 34ff7832
 
 system_dataplan(DBName, _Classification)
   when DBName == ?KZ_CONFIG_DB;
@@ -199,27 +177,12 @@
     Plan = ?CACHED_STORAGE_DATAPLAN(AccountId, StorageId),
     dataplan_type_match(<<"modb">>, DocType, Plan, AccountId).
 
-<<<<<<< HEAD
 -spec dataplan_connections(map()) -> [{atom(), server()}].
 dataplan_connections(#{<<"plan">> := _, <<"connections">> := Connections}) ->
     dataplan_connections(Connections);
 dataplan_connections(Connections) ->
     [maybe_start_connection(Tag, maps:get(Tag, Connections, #{}))
      || {Tag, _} <- maps:to_list(Connections)].
-=======
--spec system_connections(map()) -> [{atom(), server()}].
-system_connections(Connections) ->
-    [maybe_start_connection(Tag, Server)
-     || {Tag, Server}
-            <- maps:to_list(kz_maps:keys_to_atoms(Connections))
-    ].
-
--spec dataplan_connections(map(),map()) -> [{atom(), server()}].
-dataplan_connections(Map, Index) ->
-    [maybe_start_connection(C, maps:get(C, Index, #{}))
-     || {_, #{<<"connection">> := C}} <- maps:to_list(Map)
-    ].
->>>>>>> 34ff7832
 
 -spec dataplan_match(kz_term:ne_binary(), map(), kz_term:api_binary()) -> map().
 dataplan_match(Classification, Plan, AccountId) ->
