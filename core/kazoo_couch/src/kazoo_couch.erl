--- conflicted
+++ resolved
@@ -167,13 +167,8 @@
 db_list('couchdb_2', Server, Options) ->
     kz_couch_db:db_list(Server, Options);
 db_list('bigcouch', Server, Options) ->
-<<<<<<< HEAD
     {'ok', List} = kz_couch_db:db_list(Server, Options),
     {'ok', db_local_filter(List, Options)};
-=======
-    {'ok', Results} = kz_couch_view:all_docs(Server, <<"dbs">>, Options),
-    {'ok', [kz_doc:id(Db) || Db <- Results]};
->>>>>>> eb534716
 db_list('couchdb_1_6', Server, Options) ->
     {'ok', List} = kz_couch_db:db_list(Server, Options),
     {'ok', db_local_filter(List, Options)}.
