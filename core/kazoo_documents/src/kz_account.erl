%%%-------------------------------------------------------------------
%%% @copyright (C) 2018, 2600Hz
%%% @doc
%%% Account document
%%% @end
%%% @contributors
%%%   James Aimonetti
%%%-------------------------------------------------------------------
-module(kz_account).

-export([new/0
        ,type/0
        ,id/1
        ,fetch/1, fetch/2

        ,get_inherited_value/2
        ,get_inherited_value/3

        ,fetch_name/1, name/1, name/2, set_name/2
        ,fetch_realm/1, realm/1, realm/2, set_realm/2
        ,language/1, language/2, set_language/2
        ,timezone/1, timezone/2, set_timezone/2, default_timezone/0
        ,parent_account_id/1
        ,get_parent_account/1, get_parent_account_id/1
        ,fetch_tree/1 ,tree/1, tree/2 ,set_tree/2
        ,notification_preference/1, set_notification_preference/2
        ,is_enabled/1, enable/1, disable/1
        ,api_key/1, set_api_key/2
        ,is_superduper_admin/1, set_superduper_admin/2
        ,allow_number_additions/1, set_allow_number_additions/2
        ,trial_expiration/1, trial_expiration/2, set_trial_expiration/2
        ,trial_time_left/1, trial_time_left/2
        ,trial_has_expired/1, trial_has_expired/2
        ,is_expired/1
        ,is_trial_account/1
        ,is_reseller/1, promote/1, demote/1
        ,reseller_id/1, set_reseller_id/2

        ,dial_plan/1, dial_plan/2
        ,fax_settings/1
        ,low_balance_threshold/1, low_balance_threshold/2, set_low_balance_threshold/2
        ,low_balance_sent/1, set_low_balance_sent/1, reset_low_balance_sent/1
        ,low_balance_enabled/1, set_low_balance_enabled/1, reset_low_balance_enabled/1, low_balance_enabled_exists/1
        ,low_balance_tstamp/1, set_low_balance_tstamp/1, set_low_balance_tstamp/2, remove_low_balance_tstamp/1
        ,topup_threshold/1, topup_threshold/2, set_topup_threshold/2
        ,sent_initial_registration/1, set_initial_registration_sent/2
        ,sent_initial_call/1, set_initial_call_sent/2
        ,home_zone/1, home_zone/2, set_home_zone/2

        ,preflow_id/1
        ]).

-include("kz_documents.hrl").

-define(ID, <<"_id">>).
-define(NAME, <<"name">>).
-define(REALM, <<"realm">>).
-define(LANGUAGE, <<"language">>).
-define(TIMEZONE, <<"timezone">>).
-define(THRESHOLD, <<"threshold">>).
-define(HOME_ZONE, [<<"zones">>, <<"home">>]).
-define(TREE, <<"pvt_tree">>).
-define(IS_ENABLED, <<"pvt_enabled">>).
-define(API_KEY, <<"pvt_api_key">>).
-define(IS_SUPERDUPER_ADMIN, <<"pvt_superduper_admin">>).
-define(ALLOW_NUMBER_ADDITIONS, <<"pvt_wnm_allow_additions">>).
-define(NOTIFY_CONFIG, <<"notifications">>).
-define(NOTIFY_VM_TO_EMAIL, [?NOTIFY_CONFIG, <<"voicemail_to_email">>]).
-define(NOTIFY_FAX_TO_EMAIL, [?NOTIFY_CONFIG, <<"fax_to_email">>]).
-define(NOTIFY_PREF, <<"pvt_notification_preference">>).
-define(KEY_TRIAL_EXPIRATION, <<"pvt_trial_expires">>).
-define(KEY_TRIAL_ACCOUNT, <<"is_trial_account">>).
-define(RESELLER, <<"pvt_reseller">>).
-define(RESELLER_ID, <<"pvt_reseller_id">>).
-define(KEY_DIAL_PLAN, <<"dial_plan">>).
-define(LOW_BALANCE_SENT, [<<"notifications">>, <<"low_balance">>, <<"sent_low_balance">>]).
-define(LOW_BALANCE_ENABLED, [<<"notifications">>, <<"low_balance">>, <<"enabled">>]).
-define(LOW_BALANCE_THRESHOLD, [<<"notifications">>, <<"low_balance">>, <<"threshold">>]).
-define(LOW_BALANCE_TSTAMP, [<<"notifications">>, <<"low_balance">>, <<"last_notification">>]).
-define(TOPUP_THRESHOLD, [<<"topup">>, <<"threshold">>]).
-define(SENT_INITIAL_REGISTRATION, [<<"notifications">>, <<"first_occurrence">>, <<"sent_initial_registration">>]).
-define(SENT_INITIAL_CALL, [<<"notifications">>, <<"first_occurrence">>, <<"sent_initial_call">>]).

-type doc() :: kz_json:object().
-export_type([doc/0]).

-spec get_inherited_value(kz_term:api_binary(), fun()) -> any().
get_inherited_value(Account, ValueFun) ->
    get_inherited_value(Account, ValueFun, 'undefined').

-spec get_inherited_value(kz_term:api_binary(), fun(), any()) -> any().
get_inherited_value('undefined', _ValueFun, Default) ->
    Default;

get_inherited_value(Account, ValueFun, Default) ->
    case check_account(Account, ValueFun) of
        'undefined' ->
            check_reseller(Account, ValueFun, Default);
        Value -> Value
    end.

-spec check_account(kz_term:api_binary(), fun()) -> any().
check_account(Account, ValueFun) ->
    case fetch(Account) of
        {'error', _Err} -> 'undefined';
        {'ok', JObj} -> ValueFun(JObj)
    end.

-spec check_reseller(kz_term:api_binary(), fun(), any()) -> any().
check_reseller(Account, ValueFun, Default) ->
    Reseller = kz_services:find_reseller_id(Account),
    case check_account(Reseller, ValueFun) of
        'undefined' -> Default;
        Value -> Value
    end.

%%--------------------------------------------------------------------
%% @public
%% @doc
%% @end
%%--------------------------------------------------------------------
-spec new() -> doc().
new() ->
    kz_doc:set_type(kz_json:new(), type()).

%%--------------------------------------------------------------------
%% @public
%% @doc
%% @end
%%--------------------------------------------------------------------
-spec type() -> kz_term:ne_binary().
type() -> <<"account">>.

%%--------------------------------------------------------------------
%% @public
%% @doc
%% @end
%%--------------------------------------------------------------------
-spec id(doc()) -> kz_term:api_binary().
id(JObj) ->
    kz_doc:id(JObj).

%%--------------------------------------------------------------------
%% @public
%% @doc
%% @end
%%--------------------------------------------------------------------
-spec fetch(kz_term:api_ne_binary()) -> {'ok', doc()} |
                                        {'error', any()}.
fetch('undefined') ->
    {'error', 'invalid_db_name'};
fetch(Account=?NE_BINARY) ->
    fetch(Account, 'account').

-spec fetch(kz_term:api_ne_binary(), 'account' | 'accounts') -> {'ok', doc()} |
                                                                {'error', any()}.
fetch('undefined', _) ->
    {'error', 'invalid_db_name'};
fetch(Account, 'account') ->
    AccountId = kz_util:format_account_id(Account, 'raw'),
    AccountDb = kz_util:format_account_id(Account, 'encoded'),
    open_cache_doc(AccountDb, AccountId);
fetch(AccountId, 'accounts') ->
    open_cache_doc(?KZ_ACCOUNTS_DB, AccountId).

-spec open_cache_doc(kz_term:ne_binary(), kz_term:ne_binary()) -> {'ok', doc()} | {'error', any()}.
open_cache_doc(Db, AccountId) ->
    kz_datamgr:open_cache_doc(Db, AccountId, [{cache_failures,false}]).

%%--------------------------------------------------------------------
%% @public
%% @doc
%% @end
%%--------------------------------------------------------------------
-spec fetch_name(kz_term:ne_binary()) -> kz_term:api_ne_binary().
fetch_name(Account) ->
    case fetch(Account) of
        {ok, JObj} -> name(JObj);
        {error, _R} ->
            lager:error("error opening account doc ~p", [Account]),
            undefined
    end.

-spec name(doc()) -> kz_term:api_ne_binary().
name(JObj) ->
    name(JObj, 'undefined').

-spec name(doc(), Default) -> kz_term:ne_binary() | Default.
name(JObj, Default) ->
    kz_json:get_value(?NAME, JObj, Default).

%%--------------------------------------------------------------------
%% @public
%% @doc
%% @end
%%--------------------------------------------------------------------
-spec set_name(doc(), kz_term:ne_binary()) -> doc().
set_name(JObj, Name) ->
    kz_json:set_value(?NAME, Name, JObj).

%%--------------------------------------------------------------------
%% @public
%% @doc
%% @end
%%--------------------------------------------------------------------
-spec fetch_realm(kz_term:ne_binary()) -> kz_term:api_ne_binary().
fetch_realm(Account) ->
    case fetch(Account) of
        {ok, JObj} -> realm(JObj);
        {error, _R} ->
            lager:error("error opening account doc ~p", [Account]),
            undefined
    end.

%%--------------------------------------------------------------------
%% @public
%% @doc
%% @end
%%--------------------------------------------------------------------

-spec realm(doc()) -> kz_term:api_ne_binary().
realm(JObj) ->
    realm(JObj, 'undefined').

-spec realm(doc(), Default) -> kz_term:ne_binary() | Default.
realm(JObj, Default) ->
    kz_json:get_ne_value(?REALM, JObj, Default).

%%--------------------------------------------------------------------
%% @public
%% @doc
%% @end
%%--------------------------------------------------------------------
-spec set_realm(doc(), kz_term:ne_binary()) -> doc().
set_realm(JObj, Realm) ->
    kz_json:set_value(?REALM, Realm, JObj).

%%--------------------------------------------------------------------
%% @public
%% @doc
%% @end
%%--------------------------------------------------------------------

-spec language(doc()) -> kz_term:api_ne_binary().
language(JObj) ->
    language(JObj, 'undefined').

-spec language(doc(), Default) -> kz_term:ne_binary() | Default.
language(JObj, Default) ->
    kz_json:get_ne_binary_value(?LANGUAGE, JObj, Default).

%%--------------------------------------------------------------------
%% @public
%% @doc
%% @end
%%--------------------------------------------------------------------
-spec set_language(doc(), kz_term:ne_binary()) -> doc().
set_language(JObj, Language) ->
    kz_json:set_value(?LANGUAGE, Language, JObj).

%%--------------------------------------------------------------------
%% @public
%% @doc
%% @end
%%--------------------------------------------------------------------
-spec timezone(kz_term:api_ne_binary() | doc()) -> kz_term:ne_binary().
timezone('undefined') -> default_timezone();
timezone(AccountId) when is_binary(AccountId) ->
    case fetch(AccountId) of
        {'ok', JObj} -> timezone(JObj);
        {'error', _R} ->
            lager:debug("failed to open account ~s definition, returning system's default timezone"),
            default_timezone()
    end;
timezone(JObj) ->
    timezone(JObj, 'undefined').

-spec timezone(kz_term:api_ne_binary() | doc(), Default) -> kz_term:ne_binary() | Default.
timezone('undefined', 'undefined') ->
    default_timezone();
timezone('undefined', <<"inherit">>) -> %% UI-1808
    default_timezone();
timezone('undefined', Default) ->
    Default;
timezone(AccountId, Default) when is_binary(AccountId) ->
    case fetch(AccountId) of
        {'ok', JObj} -> timezone(JObj, Default);
        {'error', _R} when Default =:= 'undefined';
                           Default =:= <<"inherit">> -> %% UI-1808
            lager:debug("failed to open account ~s definition, returning system's default timezone"),
            default_timezone();
        {'error', _} ->
            Default
    end;
timezone(JObj, Default) ->
    case kz_json:get_value(?TIMEZONE, JObj, Default) of
        <<"inherit">> -> parent_timezone(kz_doc:account_id(JObj), parent_account_id(JObj)); %% UI-1808
        'undefined' -> parent_timezone(kz_doc:account_id(JObj), parent_account_id(JObj));
        TZ -> TZ
    end.

-spec parent_timezone(kz_term:ne_binary(), kz_term:api_ne_binary()) -> kz_term:ne_binary().
parent_timezone(AccountId, AccountId) -> default_timezone();
parent_timezone(_AccountId, 'undefined') -> default_timezone();
parent_timezone(_AccountId, ParentId) -> timezone(ParentId).

-spec default_timezone() -> kz_term:ne_binary().
default_timezone() ->
    kapps_config:get_ne_binary(<<"accounts">>, <<"default_timezone">>, <<"America/Los_Angeles">>).

%%--------------------------------------------------------------------
%% @public
%% @doc
%% @end
%%--------------------------------------------------------------------
-spec set_timezone(doc(), kz_term:ne_binary()) -> doc().
set_timezone(JObj, Timezone) ->
    kz_json:set_value(?TIMEZONE, Timezone, JObj).

-spec home_zone(kz_term:ne_binary() | doc()) -> kz_term:api_binary().
home_zone(AccountId) when is_binary(AccountId) ->
    case fetch(AccountId) of
        {'error', _R} -> 'undefined';
        {'ok', JObj}  -> home_zone(JObj, 'undefined')
    end;

home_zone(JObj) ->
    home_zone(JObj, 'undefined').

-spec home_zone(kz_term:ne_binary() | doc(), kz_term:api_binary()) -> kz_term:api_binary().
home_zone(AccountId, Default) when is_binary(AccountId) ->
    case fetch(AccountId) of
        {'error', _R} -> Default;
        {'ok', JObj}  -> home_zone(JObj, Default)
    end;

home_zone(JObj, Default) ->
    kz_json:get_value(?HOME_ZONE, JObj, Default).

-spec set_home_zone(doc(), kz_term:api_binary()) -> doc().
set_home_zone(JObj, Zone) ->
    kz_json:set_value(?HOME_ZONE, Zone, JObj).

%%--------------------------------------------------------------------
%% @public
%% @doc
%% @end
%%--------------------------------------------------------------------
-spec low_balance_threshold(kz_term:ne_binary() | doc()) -> kz_term:api_float().
low_balance_threshold(Thing) ->
    Default = kapps_config:get_float(<<"notify.low_balance">>, <<"threshold">>, 5.00),
    low_balance_threshold(Thing, Default).

-spec low_balance_threshold(kz_term:ne_binary() | doc(), Default) -> float() | Default.
low_balance_threshold(AccountId, Default) when is_binary(AccountId) ->
    case fetch(AccountId) of
        {'error', _R} -> low_balance_threshold(kz_json:new(), Default);
        {'ok', JObj} -> low_balance_threshold(JObj, Default)
    end;
low_balance_threshold(JObj, Default) ->
    case kz_json:get_float_value(?LOW_BALANCE_THRESHOLD, JObj) of
        'undefined' -> topup_threshold(JObj, Default);
        Threshold -> Threshold
    end.

-spec set_low_balance_threshold(doc(), float()) -> doc().
set_low_balance_threshold(JObj, Threshold) ->
    kz_json:set_value(?LOW_BALANCE_THRESHOLD, Threshold, JObj).

%%--------------------------------------------------------------------
%% @public
%% @doc
%% @end
%%--------------------------------------------------------------------
-spec low_balance_sent(doc()) -> boolean().
low_balance_sent(JObj) ->
    kz_json:is_true(?LOW_BALANCE_SENT, JObj).

-spec set_low_balance_sent(doc()) -> doc().
set_low_balance_sent(JObj) ->
    kz_json:set_value(?LOW_BALANCE_SENT, 'true', JObj).

-spec reset_low_balance_sent(doc()) -> doc().
reset_low_balance_sent(JObj) ->
    kz_json:set_value(?LOW_BALANCE_SENT, 'false', JObj).

%%--------------------------------------------------------------------
%% @public
%% @doc
%% @end
%%--------------------------------------------------------------------
-spec low_balance_enabled(doc()) -> boolean().
low_balance_enabled(JObj) ->
    kz_json:is_true(?LOW_BALANCE_ENABLED, JObj).

-spec set_low_balance_enabled(doc()) -> doc().
set_low_balance_enabled(JObj) ->
    kz_json:set_value(?LOW_BALANCE_ENABLED, 'true', JObj).

-spec reset_low_balance_enabled(doc()) -> doc().
reset_low_balance_enabled(JObj) ->
    kz_json:set_value(?LOW_BALANCE_ENABLED, 'false', JObj).

-spec low_balance_enabled_exists(doc()) -> boolean().
low_balance_enabled_exists(JObj) ->
    kz_json:get_ne_value(?LOW_BALANCE_ENABLED, JObj) =/= 'undefined'.

%%--------------------------------------------------------------------
%% @public
%% @doc
%% @end
%%--------------------------------------------------------------------
-spec low_balance_tstamp(doc()) -> kz_term:api_number().
low_balance_tstamp(JObj) ->
    kz_json:get_integer_value(?LOW_BALANCE_TSTAMP, JObj).

-spec set_low_balance_tstamp(doc()) -> doc().
set_low_balance_tstamp(JObj) ->
    TStamp = kz_time:now_s(),
    set_low_balance_tstamp(JObj, TStamp).

-spec set_low_balance_tstamp(doc(), number()) -> doc().
set_low_balance_tstamp(JObj, TStamp) ->
    kz_json:set_value(?LOW_BALANCE_TSTAMP, TStamp, JObj).

-spec remove_low_balance_tstamp(doc()) -> doc().
remove_low_balance_tstamp(JObj) ->
    kz_json:delete_key(?LOW_BALANCE_TSTAMP, JObj).

%%--------------------------------------------------------------------
%% @public
%% @doc
%% @end
%%--------------------------------------------------------------------
-spec topup_threshold(doc()) -> kz_term:api_float().
topup_threshold(JObj) ->
    topup_threshold(JObj, 'undefined').

-spec topup_threshold(doc(), Default) -> float() | Default.
topup_threshold(JObj, Default) ->
    kz_json:get_float_value(?TOPUP_THRESHOLD, JObj, Default).

-spec set_topup_threshold(doc(), float()) -> doc().
set_topup_threshold(JObj, Threshold) ->
    kz_json:set_value(?TOPUP_THRESHOLD, Threshold, JObj).

%%--------------------------------------------------------------------
%% @public
%% @doc
%% @end
%%--------------------------------------------------------------------
-spec sent_initial_registration(doc()) -> boolean().
sent_initial_registration(JObj) ->
    kz_json:is_true(?SENT_INITIAL_REGISTRATION, JObj).

-spec set_initial_registration_sent(doc(), boolean()) -> doc().
set_initial_registration_sent(JObj, Sent) ->
    kz_json:set_value(?SENT_INITIAL_REGISTRATION, Sent, JObj).


%%--------------------------------------------------------------------
%% @public
%% @doc
%% @end
%%--------------------------------------------------------------------
-spec sent_initial_call(doc()) -> boolean().
sent_initial_call(JObj) ->
    kz_json:is_true(?SENT_INITIAL_CALL, JObj).

-spec set_initial_call_sent(doc(), boolean()) -> doc().
set_initial_call_sent(JObj, Sent) ->
    kz_json:set_value(?SENT_INITIAL_CALL, Sent, JObj).

%%--------------------------------------------------------------------
%% @public
%% @doc
%% @end
%%--------------------------------------------------------------------
-spec parent_account_id(doc()) -> kz_term:api_binary().
parent_account_id(JObj) ->
    case tree(JObj) of
        [] -> 'undefined';
        Ancestors -> lists:last(Ancestors)
    end.

%%--------------------------------------------------------------------
%% @public
%% @doc
%% @end
%%--------------------------------------------------------------------
-spec get_parent_account(kz_term:ne_binary()) -> {'ok', doc()} | {'error', any()}.
get_parent_account(AccountId) ->
    case get_parent_account_id(AccountId) of
        'undefined' -> {'error', 'not_found'};
        ParentId ->
            fetch(ParentId)
    end.

%%--------------------------------------------------------------------
%% @public
%% @doc
%% @end
%%--------------------------------------------------------------------
-spec get_parent_account_id(kz_term:ne_binary()) -> kz_term:api_binary().
get_parent_account_id(AccountId) ->
    case fetch(AccountId) of
        {'ok', JObj} -> parent_account_id(JObj);
        {'error', _R} ->
            lager:debug("failed to open account's ~s parent: ~p", [AccountId, _R]),
            'undefined'
    end.

%%--------------------------------------------------------------------
%% @public
%% @doc
%% @end
%%--------------------------------------------------------------------
<<<<<<< HEAD
-spec fetch_tree(api_binary()) -> api_binaries() | 'undefined'.
fetch_tree('undefined') ->
    'undefined';
fetch_tree(AccountId) ->
    case fetch(AccountId) of
        {'ok', Doc} -> tree(Doc);
        _ -> 'undefined'
    end.

%%--------------------------------------------------------------------
%% @public
%% @doc
%% @end
%%--------------------------------------------------------------------
-spec tree(doc()) -> ne_binaries().
-spec tree(doc(), Default) -> ne_binaries() | Default.
=======

-spec tree(doc()) -> kz_term:ne_binaries().
>>>>>>> e46e33bb
tree(JObj) ->
    tree(JObj, []).

-spec tree(doc(), Default) -> kz_term:ne_binaries() | Default.
tree(JObj, Default) ->
    kz_json:get_list_value(?TREE, JObj, Default).

%%--------------------------------------------------------------------
%% @public
%% @doc
%% @end
%%--------------------------------------------------------------------
-spec set_tree(doc(), kz_term:ne_binaries()) -> doc().
set_tree(JObj, Tree) ->
    kz_json:set_value(?TREE, Tree, JObj).

%%--------------------------------------------------------------------
%% @public
%% @doc
%% @end
%%--------------------------------------------------------------------
-spec notification_preference(doc()) -> kz_term:api_binary().
notification_preference(JObj) ->
    Pref = notification_preference(JObj, [
                                          ?NOTIFY_PREF
                                         ,?NOTIFY_VM_TO_EMAIL
                                         ,?NOTIFY_FAX_TO_EMAIL
                                         ]),

    case Pref of
        'undefined'    -> 'undefined';
        <<"teletype">> -> <<"teletype">>;
        _Default       -> <<"notify">>
    end.

-spec notification_preference(doc(), list()) -> kz_term:api_binary().
notification_preference(_JObj, []) ->
    'undefined';

notification_preference(JObj, [H|T]) ->
    case kz_json:get_ne_value(H, JObj) of
        'undefined' ->
            notification_preference(JObj, T);
        Value ->
            Value
    end.

%%--------------------------------------------------------------------
%% @public
%% @doc
%% @end
%%--------------------------------------------------------------------
-spec set_notification_preference(doc(), kz_term:ne_binary()) -> doc().
set_notification_preference(JObj, Pref) ->
    kz_json:set_value(?NOTIFY_PREF, Pref, JObj).

%%--------------------------------------------------------------------
%% @public
%% @doc
%% @end
%%--------------------------------------------------------------------
-spec is_enabled(doc()) -> boolean().
is_enabled(JObj) ->
    kz_json:is_true(?IS_ENABLED, JObj, 'true').

%%--------------------------------------------------------------------
%% @public
%% @doc
%% @end
%%--------------------------------------------------------------------
-spec enable(doc()) -> doc().
enable(JObj) ->
    kz_json:set_value(?IS_ENABLED, 'true', JObj).

%%--------------------------------------------------------------------
%% @public
%% @doc
%% @end
%%--------------------------------------------------------------------
-spec disable(doc()) -> doc().
disable(JObj) ->
    kz_json:set_value(?IS_ENABLED, 'false', JObj).

%%--------------------------------------------------------------------
%% @public
%% @doc
%% @end
%%--------------------------------------------------------------------
-spec api_key(doc()) -> kz_term:api_binary().
api_key(JObj) ->
    kz_json:get_value(?API_KEY, JObj).

%%--------------------------------------------------------------------
%% @public
%% @doc
%% @end
%%--------------------------------------------------------------------
-spec set_api_key(doc(), kz_term:ne_binary()) -> doc().
set_api_key(JObj, ApiKey) ->
    kz_json:set_value(?API_KEY, ApiKey, JObj).

%%--------------------------------------------------------------------
%% @public
%% @doc
%% @end
%%--------------------------------------------------------------------
-spec is_superduper_admin(doc()) -> boolean().
is_superduper_admin(JObj) ->
    kz_json:is_true(?IS_SUPERDUPER_ADMIN, JObj).

%%--------------------------------------------------------------------
%% @public
%% @doc
%% @end
%%--------------------------------------------------------------------
-spec set_superduper_admin(doc(), boolean()) -> doc().
set_superduper_admin(JObj, IsAdmin) ->
    kz_json:set_value(?IS_SUPERDUPER_ADMIN, IsAdmin, JObj).

%%--------------------------------------------------------------------
%% @public
%% @doc
%% @end
%%--------------------------------------------------------------------
-spec allow_number_additions(doc()) -> boolean().
allow_number_additions(JObj) ->
    kz_json:is_true(?ALLOW_NUMBER_ADDITIONS, JObj).

-spec set_allow_number_additions(doc(), boolean()) -> doc().
set_allow_number_additions(JObj, IsAllowed) ->
    kz_json:set_value(?ALLOW_NUMBER_ADDITIONS, kz_term:is_true(IsAllowed), JObj).

-spec trial_expiration(doc()) -> kz_term:api_integer().
trial_expiration(JObj) ->
    trial_expiration(JObj, 'undefined').

-spec trial_expiration(doc(), Default) -> integer() | Default.
trial_expiration(JObj, Default) ->
    kz_json:get_integer_value(?KEY_TRIAL_EXPIRATION, JObj, Default).

%%--------------------------------------------------------------------
%% @public
%% @doc
%% @end
%%--------------------------------------------------------------------
-spec set_trial_expiration(doc(), kz_time:gregorian_seconds()) -> doc().
set_trial_expiration(JObj, Expiration) ->
    JObj1 = kz_json:delete_key(?KEY_TRIAL_ACCOUNT, JObj),
    kz_json:set_value(?KEY_TRIAL_EXPIRATION, Expiration, JObj1).

%%--------------------------------------------------------------------
%% @public
%% @doc
%% @end
%%--------------------------------------------------------------------

-spec trial_time_left(doc()) -> integer().
trial_time_left(JObj) ->
    trial_time_left(JObj, kz_time:now_s()).

-spec trial_time_left(doc(), kz_time:gregorian_seconds()) -> integer().
trial_time_left(JObj, Now) ->
    case trial_expiration(JObj) of
        'undefined' -> 0;
        Expiration -> kz_time:elapsed_s(Now, Expiration)
    end.

%%--------------------------------------------------------------------
%% @public
%% @doc
%% @end
%%--------------------------------------------------------------------

-spec trial_has_expired(doc()) -> boolean().
trial_has_expired(JObj) ->
    trial_has_expired(JObj, kz_time:now_s()).

-spec trial_has_expired(doc(), kz_time:gregorian_seconds()) -> boolean().
trial_has_expired(JObj, Now) ->
    trial_expiration(JObj) =/= 'undefined'
        andalso trial_time_left(JObj, Now) =< 0.

%%--------------------------------------------------------------------
%% @public
%% @doc
%% @end
%%--------------------------------------------------------------------
-spec is_expired(doc()) -> 'false' | {'true', kz_time:gregorian_seconds()}.
is_expired(JObj) ->
    case trial_has_expired(JObj) of
        'false' -> 'false';
        'true' -> {'true', trial_expiration(JObj)}
    end.

%%--------------------------------------------------------------------
%% @public
%% @doc
%% @end
%%--------------------------------------------------------------------
-spec is_trial_account(doc()) -> boolean().
is_trial_account(JObj) ->
    kz_json:is_true(?KEY_TRIAL_ACCOUNT, JObj, 'false').

%%--------------------------------------------------------------------
%% @public
%% @doc
%% @end
%%--------------------------------------------------------------------
-spec is_reseller(doc()) -> boolean().
is_reseller(JObj) ->
    kz_json:is_true(?RESELLER, JObj)
        orelse is_superduper_admin(JObj).

%%--------------------------------------------------------------------
%% @public
%% @doc
%% @end
%%--------------------------------------------------------------------
-spec promote(doc()) -> doc().
promote(JObj) ->
    kz_json:set_value(?RESELLER, 'true', JObj).

%%--------------------------------------------------------------------
%% @public
%% @doc
%% @end
%%--------------------------------------------------------------------
-spec demote(doc()) -> doc().
demote(JObj) ->
    kz_json:set_value(?RESELLER, 'false', JObj).

%%--------------------------------------------------------------------
%% @public
%% @doc
%% @end
%%--------------------------------------------------------------------
-spec reseller_id(doc()) -> doc().
reseller_id(JObj) ->
    kz_json:get_value(?RESELLER_ID, JObj).

%%--------------------------------------------------------------------
%% @public
%% @doc
%% @end
%%--------------------------------------------------------------------
-spec set_reseller_id(doc(), kz_term:ne_binary()) -> doc().
set_reseller_id(JObj, ResellerId) ->
    kz_json:set_value(?RESELLER_ID, ResellerId, JObj).

%%--------------------------------------------------------------------
%% @public
%% @doc
%% @end
%%--------------------------------------------------------------------

-spec dial_plan(doc()) -> kz_term:api_object().
dial_plan(JObj) ->
    dial_plan(JObj, 'undefined').

-spec dial_plan(doc(), Default) -> kz_json:object() | Default.
dial_plan(JObj, Default) ->
    kz_json:get_json_value(?KEY_DIAL_PLAN, JObj, Default).

-spec fax_settings(doc() | kz_term:ne_binary()) -> doc().
fax_settings(AccountId)
  when is_binary(AccountId) ->
    case fetch(AccountId) of
        {'ok', JObj} -> fax_settings(JObj);
        {'error', _} -> ?SYSTEM_FAX_SETTINGS
    end;
fax_settings(JObj) ->
    FaxSettings = kz_json:get_json_value(?FAX_SETTINGS_KEY, JObj, ?DEFAULT_FAX_SETTINGS),
    case kz_json:get_value(?FAX_TIMEZONE_KEY, FaxSettings) of
        'undefined' -> kz_json:set_value(?FAX_TIMEZONE_KEY, timezone(JObj), FaxSettings);
        _ -> FaxSettings
    end.

-spec preflow_id(doc()) -> kz_term:api_ne_binary().
preflow_id(Doc) ->
    preflow_id(Doc, 'undefined').

-spec preflow_id(doc(), Default) -> kz_term:ne_binary() | Default.
preflow_id(Doc, Default) ->
    kz_json:get_ne_binary_value([<<"preflow">>, <<"always">>], Doc, Default).<|MERGE_RESOLUTION|>--- conflicted
+++ resolved
@@ -515,8 +515,7 @@
 %% @doc
 %% @end
 %%--------------------------------------------------------------------
-<<<<<<< HEAD
--spec fetch_tree(api_binary()) -> api_binaries() | 'undefined'.
+-spec fetch_tree(kz_term:api_binary()) -> kz_term:api_binaries() | 'undefined'.
 fetch_tree('undefined') ->
     'undefined';
 fetch_tree(AccountId) ->
@@ -530,12 +529,7 @@
 %% @doc
 %% @end
 %%--------------------------------------------------------------------
--spec tree(doc()) -> ne_binaries().
--spec tree(doc(), Default) -> ne_binaries() | Default.
-=======
-
 -spec tree(doc()) -> kz_term:ne_binaries().
->>>>>>> e46e33bb
 tree(JObj) ->
     tree(JObj, []).
 
