--- conflicted
+++ resolved
@@ -23,11 +23,8 @@
                          ,'milliwatt'
                          ,'pivot'
                          ,'camper'
-<<<<<<< HEAD
                          ,'frontier'
-=======
                          ,'doodle'
->>>>>>> c756c845
                         ]).
 
 -define(WHISTLE_APPS_HRL, 'true').
