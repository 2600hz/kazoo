%%%-------------------------------------------------------------------
%%% @copyright (C) 2011, VoIP INC
%%% @doc
%%% Listener for whapp requests to query the underlying switches
%%% @end
%%%-------------------------------------------------------------------
-module(ecallmgr_fs_query).

-behaviour(gen_listener).

%% API
-export([start_link/0]).
-export([handle_channel_query/2]).
-export([handle_channel_status/2]).
-export([handle_call_status/2]).
-export([handle_switch_reloadacl/2]).
-export([channel_query/1]).

%% gen_server callbacks
-export([init/1, handle_call/3, handle_cast/2, handle_info/2, handle_event/2,
         terminate/2, code_change/3]).

-include("ecallmgr.hrl").

-define(SERVER, ?MODULE).

-define(RESPONDERS, [{{?MODULE, handle_channel_status}, [{<<"call_event">>, <<"channel_status_req">>}]}
                     ,{{?MODULE, handle_call_status}, [{<<"call_event">>, <<"call_status_req">>}]}
                     ,{{?MODULE, handle_channel_query}, [{<<"call_event">>, <<"channel_query_req">>}]}
                     ,{{?MODULE, handle_switch_reloadacl}, [{<<"switch_event">>, <<"reloadacl">>}]}
                    ]).
%% ?? Bindings
-define(BINDINGS, [{call, [{restrict_to, [query_req, status_req]}]}
                   ,{switch, []}]).
-define(QUEUE_NAME, <<>>).
-define(QUEUE_OPTIONS, []).
-define(CONSUME_OPTIONS, []).

-record(state, {}).

%%%===================================================================
%%% API
%%%===================================================================

%%--------------------------------------------------------------------
%% @doc
%% Starts the server
%%
%% @spec start_link() -> {ok, Pid} | ignore | {error, Error}
%% @end
%%--------------------------------------------------------------------
start_link() ->
    gen_listener:start_link(?MODULE, [{responders, ?RESPONDERS}
                                      ,{bindings, ?BINDINGS}
                                      ,{queue_name, ?QUEUE_NAME}
                                      ,{queue_options, ?QUEUE_OPTIONS}
                                      ,{consume_options, ?CONSUME_OPTIONS}
                                     ], []).

-spec handle_channel_status/2 :: (wh_json:json_object(), proplist()) -> 'ok'.
handle_channel_status(JObj, _Props) ->
    true = wapi_call:channel_status_req_v(JObj),
    wh_util:put_callid(JObj),
    CallID = wh_json:get_value(<<"Call-ID">>, JObj),
<<<<<<< HEAD
    lager:debug("channel status request received"),
    NodeList = ecallmgr_config:get(<<"fs_nodes">>, []),
    SearchResults = [{ecallmgr_fs_node:uuid_exists(NH, CallID), NH} || NH <- ecallmgr_fs_sup:node_handlers()],
    case was_uuid_found(SearchResults) of
        {error, not_found} when length(SearchResults) =/= length(NodeList) ->
            lager:debug("no node found with channel ~s, but we are not authoritative", [CallID]);
        {error, not_found} -> 
            lager:debug("no node found with channel ~s", [CallID]),
=======
    ?LOG_START("channel status request received"),
    SearchResults = [{ecallmgr_fs_node:uuid_exists(NH, CallID), NH} || NH <- ecallmgr_fs_sup:node_handlers()],
    case was_uuid_found(SearchResults) of
        {error, not_found} ->
            ?LOG("no node found with channel ~s, but we are not authoritative", [CallID]);
        {error, does_not_exist} -> 
            ?LOG("no node found with channel ~s", [CallID]),
>>>>>>> 439c0bc9
            Resp = [{<<"Call-ID">>, CallID}
                    ,{<<"Status">>, <<"terminated">>}
                    ,{<<"Error-Msg">>, <<"no node found with channel">>}
                    | wh_api:default_headers(?APP_NAME, ?APP_VERSION)],
            wapi_call:publish_channel_status_resp(wh_json:get_value(<<"Server-ID">>, JObj), Resp);
        {ok, NodeHandler} ->
            case ecallmgr_fs_node:hostname(NodeHandler) of
                {ok, Hostname} ->
                    lager:debug("call is on ~s", [Hostname]),
                    Resp = [{<<"Call-ID">>, CallID}
                            ,{<<"Status">>, <<"active">>}
                            ,{<<"Switch-Hostname">>, Hostname}
                            | wh_api:default_headers(?APP_NAME, ?APP_VERSION)],
                    wapi_call:publish_channel_status_resp(wh_json:get_value(<<"Server-ID">>, JObj), Resp);
                {error, Err} ->
                    lager:debug("Hostname lookup failed, but call is active"),
                    Resp = [{<<"Call-ID">>, CallID}
                            ,{<<"Status">>, <<"active">>}
                            ,{<<"Error-Msg">>, wh_util:to_binary(Err)}
                            | wh_api:default_headers(?APP_NAME, ?APP_VERSION)],
                    wapi_call:publish_channel_status_resp(wh_json:get_value(<<"Server-ID">>, JObj), Resp);
                timeout ->
                    Resp = [{<<"Call-ID">>, CallID}
                            ,{<<"Status">>, <<"active">>}
                            ,{<<"Error-Msg">>, <<"switch timeout">>}
                            | wh_api:default_headers(?APP_NAME, ?APP_VERSION)],
                    wapi_call:publish_channel_status_resp(wh_json:get_value(<<"Server-ID">>, JObj), Resp)
            end
    end.

-spec handle_call_status/2 :: (wh_json:json_object(), proplist()) -> 'ok'.
handle_call_status(JObj, _Props) ->
    true = wapi_call:call_status_req_v(JObj),
    wh_util:put_callid(JObj),
    CallID = wh_json:get_value(<<"Call-ID">>, JObj),
<<<<<<< HEAD
    lager:debug("call status request received"),
    NodeList = ecallmgr_config:get(<<"fs_nodes">>, []),
    SearchResults = [{ecallmgr_fs_node:uuid_exists(NH, CallID), NH} || NH <- ecallmgr_fs_sup:node_handlers()],
    case was_uuid_found(SearchResults) of
        {error, not_found} when length(SearchResults) =/= length(NodeList) ->                                                                                                                                                                                                                
            lager:debug("no node found with call leg ~s, but we are not authoritative", [CallID]); 
        {error, not_found} -> 
            lager:debug("no node found with call having leg ~s", [CallID]),
=======
    ?LOG("call status request received"),
    SearchResults = [{ecallmgr_fs_node:uuid_exists(NH, CallID), NH} || NH <- ecallmgr_fs_sup:node_handlers()],
    case was_uuid_found(SearchResults) of
        {error, not_found} ->    
            ?LOG("no node found with call leg ~s, but we are not authoritative", [CallID]); 
        {error, does_not_exist} -> 
            ?LOG("no node found with call having leg ~s", [CallID]),
>>>>>>> 439c0bc9
            Resp = [{<<"Call-ID">>, CallID}
                    ,{<<"Status">>, <<"terminated">>}
                    ,{<<"Error-Msg">>, <<"no node found with call id">>}
                    | wh_api:default_headers(?APP_NAME, ?APP_VERSION)],
            wapi_call:publish_call_status_resp(wh_json:get_value(<<"Server-ID">>, JObj), Resp);
        {ok, NodeHandler} ->
            case ecallmgr_fs_node:uuid_dump(NodeHandler, CallID) of
                {error, E} ->
                    lager:debug("failed to get channel info for ~s: ~p", [CallID, E]),
                    Resp = [{<<"Call-ID">>, CallID}
                            ,{<<"Status">>, <<"active">>}
                            ,{<<"Error-Msg">>, wh_util:to_binary(E)}
                            | wh_api:default_headers(?APP_NAME, ?APP_VERSION)],
                    wapi_call:publish_call_status_resp(wh_json:get_value(<<"Server-ID">>, JObj), Resp);
                {ok, Props} ->
                    lager:debug("got channel info for ~s, forming response", [CallID]),
                    ChannelCallID = props:get_value(<<"Channel-Call-UUID">>, Props),
                    Resp = create_call_status_resp(Props, ChannelCallID =:= CallID),
                    wapi_call:publish_call_status_resp(wh_json:get_value(<<"Server-ID">>, JObj), Resp)
            end
    end.

-spec handle_channel_query/2 :: (wh_json:json_object(), proplist()) -> 'ok'.
handle_channel_query(JObj, _Props) ->
    true = wapi_call:channel_query_req_v(JObj),
    wh_util:put_callid(JObj),
    lager:debug("channel query received"),
    RespQ = wh_json:get_value(<<"Server-ID">>, JObj),
    Resp = [{<<"Active-Calls">>, channel_query(JObj)}
            | wh_api:default_headers(?APP_NAME, ?APP_VERSION)],
    wapi_call:publish_channel_query_resp(RespQ, Resp).

-spec channel_query/1 :: (wh_json:json_object()) -> wh_json:json_objects().
channel_query(JObj) ->
    Channels = lists:concat([ecallmgr_fs_node:show_channels(Pid) || Pid <- ecallmgr_fs_sup:node_handlers()]),
    SearchParams = lists:foldl(fun(Field, Acc) ->
                                       case wh_json:get_value(Field, JObj) of
                                           undefined -> Acc;
                                           Value -> [{Field, Value} | Acc]
                                       end
                               end, [], wapi_call:channel_query_search_fields()),
    lists:foldl(fun(Channel, Results) ->
                        case lists:any(fun({K, V}) -> wh_json:get_value(K, Channel) =:= V end, SearchParams) of
                            true -> [Channel|Results];
                            false -> Results
                        end
                end, [], Channels).    

-spec handle_switch_reloadacl/2 ::(wh_json:json_object(), proplist()) -> any().
handle_switch_reloadacl(JObj, _Props) ->
  true = wapi_switch:reloadacl_v(JObj),
  [ecallmgr_fs_node:reloadacl(Pid) || Pid <- ecallmgr_fs_sup:node_handlers()].

%%%===================================================================
%%% gen_server callbacks
%%%===================================================================

%%--------------------------------------------------------------------
%% @private
%% @doc
%% Initializes the server
%%
%% @spec init(Args) -> {ok, State} |
%%                     {ok, State, Timeout} |
%%                     ignore |
%%                     {stop, Reason}
%% @end
%%--------------------------------------------------------------------
init([]) ->
    put(callid, ?LOG_SYSTEM_ID),
    {ok, #state{}}.

%%--------------------------------------------------------------------
%% @private
%% @doc
%% Handling call messages
%%
%% @spec handle_call(Request, From, State) ->
%%                                   {reply, Reply, State} |
%%                                   {reply, Reply, State, Timeout} |
%%                                   {noreply, State} |
%%                                   {noreply, State, Timeout} |
%%                                   {stop, Reason, Reply, State} |
%%                                   {stop, Reason, State}
%% @end
%%--------------------------------------------------------------------
handle_call(_Request, _From, State) ->
    Reply = ok,
    {reply, Reply, State}.

%%--------------------------------------------------------------------
%% @private
%% @doc
%% Handling cast messages
%%
%% @spec handle_cast(Msg, State) -> {noreply, State} |
%%                                  {noreply, State, Timeout} |
%%                                  {stop, Reason, State}
%% @end
%%--------------------------------------------------------------------
handle_cast(_Msg, State) ->
    {noreply, State}.

%%--------------------------------------------------------------------
%% @private
%% @doc
%% Handling all non call/cast messages
%%
%% @spec handle_info(Info, State) -> {noreply, State} |
%%                                   {noreply, State, Timeout} |
%%                                   {stop, Reason, State}
%% @end
%%--------------------------------------------------------------------
handle_info(_Info, State) ->
    {noreply, State}.

handle_event(_JObj, _State) ->
    {reply, []}.

%%--------------------------------------------------------------------
%% @private
%% @doc
%% This function is called by a gen_server when it is about to
%% terminate. It should be the opposite of Module:init/1 and do any
%% necessary cleaning up. When it returns, the gen_server terminates
%% with Reason. The return value is ignored.
%%
%% @spec terminate(Reason, State) -> void()
%% @end
%%--------------------------------------------------------------------
terminate(_Reason, _State) ->
    ok.

%%--------------------------------------------------------------------
%% @private
%% @doc
%% Convert process state when code is changed
%%
%% @spec code_change(OldVsn, State, Extra) -> {ok, NewState}
%% @end
%%--------------------------------------------------------------------
code_change(_OldVsn, State, _Extra) ->
    {ok, State}.

%%%===================================================================
%%% Internal functions
%%%===================================================================
-spec create_call_status_resp/2 :: (proplist(), boolean()) -> proplist().
create_call_status_resp(Props, true) ->
    {OLCIName, OLCINum} = case props:get_value(<<"Other-Leg-Direction">>, Props) of
                               <<"outbound">> ->
                                   {props:get_value(<<"Other-Leg-Callee-ID-Name">>, Props)
                                    ,props:get_value(<<"Other-Leg-Callee-ID-Number">>, Props)};
                               <<"inbound">> ->
                                   {props:get_value(<<"Other-Leg-Caller-ID-Name">>, Props)
                                    ,props:get_value(<<"Other-Leg-Caller-ID-Number">>, Props)}
                           end,     
    [{<<"Msg-ID">>, props:get_value(<<"Event-Date-Timestamp">>, Props)}
     ,{<<"Status">>, <<"active">>}
     ,{<<"Timestamp">>, props:get_value(<<"Event-Date-Timestamp">>, Props)}
     ,{<<"Call-ID">>, props:get_value(<<"Caller-Unique-ID">>, Props)}
     ,{<<"Call-State">>, props:get_value(<<"Channel-Call-State">>, Props)}
     ,{<<"Caller-ID-Name">>, props:get_value(<<"variable_effective_caller_id_name">>, Props
                                              ,props:get_value(<<"Caller-Caller-ID-Name">>, Props))}
     ,{<<"Caller-ID-Number">>, props:get_value(<<"variable_effective_caller_id_number">>, Props
                                              ,props:get_value(<<"Caller-Caller-ID-Number">>, Props))}
     ,{<<"Destination-Number">>, props:get_value(<<"Caller-Destination-Number">>, Props)}
     ,{<<"Other-Leg-Unique-ID">>, props:get_value(<<"Other-Leg-Unique-ID">>, Props)}
     ,{<<"Other-Leg-Caller-ID-Name">>, OLCIName}
     ,{<<"Other-Leg-Caller-ID-Number">>, OLCINum}
     ,{<<"Other-Leg-Destination-Number">>, props:get_value(<<"Other-Leg-Destination-Number">>, Props)}
     ,{<<"Presence-ID">>, props:get_value(<<"variable_presence_id">>, Props)}
     | wh_api:default_headers(?APP_NAME, ?APP_VERSION)];
create_call_status_resp(Props, false) ->
    {OLCIName, OLCINum} = case props:get_value(<<"Call-Direction">>, Props) of
                               <<"outbound">> ->
                                   {props:get_value(<<"Caller-Callee-ID-Name">>, Props)
                                    ,props:get_value(<<"Caller-Callee-ID-Number">>, Props)};
                               <<"inbound">> ->
                                   {props:get_value(<<"Caller-Caller-ID-Name">>, Props)
                                    ,props:get_value(<<"Caller-Caller-ID-Number">>, Props)}
                           end,     
    [{<<"Msg-ID">>, props:get_value(<<"Event-Date-Timestamp">>, Props)}
     ,{<<"Status">>, <<"active">>}
     ,{<<"Timestamp">>, props:get_value(<<"Event-Date-Timestamp">>, Props)}
     ,{<<"Call-ID">>, props:get_value(<<"Other-Leg-Unique-ID">>, Props)}
     ,{<<"Call-State">>, props:get_value(<<"Channel-Call-State">>, Props)}
     ,{<<"Caller-ID-Name">>, props:get_value(<<"variable_effective_caller_id_name">>, Props
                                              ,props:get_value(<<"Other-Leg-Caller-ID-Name">>, Props))}
     ,{<<"Caller-ID-Number">>, props:get_value(<<"variable_effective_caller_id_number">>, Props
                                              ,props:get_value(<<"Other-Leg-Caller-ID-Number">>, Props))}
     ,{<<"Destination-Number">>, props:get_value(<<"Other-Leg-Destination-Number">>, Props)}
     ,{<<"Other-Leg-Unique-ID">>, props:get_value(<<"Caller-Unique-ID">>, Props)}
     ,{<<"Other-Leg-Caller-ID-Name">>, OLCIName}
     ,{<<"Other-Leg-Caller-ID-Number">>, OLCINum}
     ,{<<"Other-Leg-Destination-Number">>, props:get_value(<<"Caller-Destination-Number">>, Props)}
     ,{<<"Presence-ID">>, props:get_value(<<"variable_presence_id">>, Props)}
     | wh_api:default_headers(?APP_NAME, ?APP_VERSION)].

-spec was_uuid_found/1 :: ([{boolean(), pid()} | timeout,...]) -> {error, not_found} | 
                                                                  {error, does_not_exist} | 
                                                                  {ok, pid()}.
-spec was_uuid_found/2 :: ([{boolean(), pid()} | timeout,...], integer()) -> {error, not_found} | 
                                                                             {error, does_not_exist} | 
                                                                             {ok, pid()}.
was_uuid_found(NodeHandlers) ->
    was_uuid_found(NodeHandlers, length(ecallmgr_config:get(<<"fs_nodes">>, []))).

was_uuid_found([], 0) ->
    {error, does_not_exist};
was_uuid_found([], _) ->
    {error, not_found};
was_uuid_found([{true, NodeHandler}|_], _) ->
    {ok, NodeHandler};
was_uuid_found([{false, _}|NodeHandlers], Count) ->
    was_uuid_found(NodeHandlers, Count - 1);
was_uuid_found([_|NodeHandlers], Count) ->
    was_uuid_found(NodeHandlers, Count).
<|MERGE_RESOLUTION|>--- conflicted
+++ resolved
@@ -62,24 +62,13 @@
     true = wapi_call:channel_status_req_v(JObj),
     wh_util:put_callid(JObj),
     CallID = wh_json:get_value(<<"Call-ID">>, JObj),
-<<<<<<< HEAD
     lager:debug("channel status request received"),
-    NodeList = ecallmgr_config:get(<<"fs_nodes">>, []),
-    SearchResults = [{ecallmgr_fs_node:uuid_exists(NH, CallID), NH} || NH <- ecallmgr_fs_sup:node_handlers()],
-    case was_uuid_found(SearchResults) of
-        {error, not_found} when length(SearchResults) =/= length(NodeList) ->
-            lager:debug("no node found with channel ~s, but we are not authoritative", [CallID]);
-        {error, not_found} -> 
-            lager:debug("no node found with channel ~s", [CallID]),
-=======
-    ?LOG_START("channel status request received"),
     SearchResults = [{ecallmgr_fs_node:uuid_exists(NH, CallID), NH} || NH <- ecallmgr_fs_sup:node_handlers()],
     case was_uuid_found(SearchResults) of
         {error, not_found} ->
-            ?LOG("no node found with channel ~s, but we are not authoritative", [CallID]);
+            lager:debug("no node found with channel ~s, but we are not authoritative", [CallID]);
         {error, does_not_exist} -> 
-            ?LOG("no node found with channel ~s", [CallID]),
->>>>>>> 439c0bc9
+            lager:debug("no node found with channel ~s", [CallID]),
             Resp = [{<<"Call-ID">>, CallID}
                     ,{<<"Status">>, <<"terminated">>}
                     ,{<<"Error-Msg">>, <<"no node found with channel">>}
@@ -115,24 +104,13 @@
     true = wapi_call:call_status_req_v(JObj),
     wh_util:put_callid(JObj),
     CallID = wh_json:get_value(<<"Call-ID">>, JObj),
-<<<<<<< HEAD
     lager:debug("call status request received"),
-    NodeList = ecallmgr_config:get(<<"fs_nodes">>, []),
-    SearchResults = [{ecallmgr_fs_node:uuid_exists(NH, CallID), NH} || NH <- ecallmgr_fs_sup:node_handlers()],
-    case was_uuid_found(SearchResults) of
-        {error, not_found} when length(SearchResults) =/= length(NodeList) ->                                                                                                                                                                                                                
-            lager:debug("no node found with call leg ~s, but we are not authoritative", [CallID]); 
-        {error, not_found} -> 
-            lager:debug("no node found with call having leg ~s", [CallID]),
-=======
-    ?LOG("call status request received"),
     SearchResults = [{ecallmgr_fs_node:uuid_exists(NH, CallID), NH} || NH <- ecallmgr_fs_sup:node_handlers()],
     case was_uuid_found(SearchResults) of
         {error, not_found} ->    
-            ?LOG("no node found with call leg ~s, but we are not authoritative", [CallID]); 
+            lager:debug("no node found with call leg ~s, but we are not authoritative", [CallID]); 
         {error, does_not_exist} -> 
-            ?LOG("no node found with call having leg ~s", [CallID]),
->>>>>>> 439c0bc9
+            lager:debug("no node found with call having leg ~s", [CallID]),
             Resp = [{<<"Call-ID">>, CallID}
                     ,{<<"Status">>, <<"terminated">>}
                     ,{<<"Error-Msg">>, <<"no node found with call id">>}
