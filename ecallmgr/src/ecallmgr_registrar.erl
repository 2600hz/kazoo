%%%-------------------------------------------------------------------
%%% @author James Aimonetti <james@2600hz.org>
%%% @copyright (C) 2011, VoIP INC
%%% @doc
%%% Serve up registration information
%%% @end
%%% Created : 25 Mar 2011 by James Aimonetti <james@2600hz.org>
%%%-------------------------------------------------------------------
-module(ecallmgr_registrar).

-behaviour(gen_listener).

%% API
-export([start_link/0, lookup/3, handle_req/2]).

%% gen_server callbacks
-export([init/1, handle_call/3, handle_cast/2, handle_info/2, handle_event/2,
	 terminate/2, code_change/3]).

-define(SERVER, ?MODULE).

-define(RESPONDERS, [
		     {?MODULE, [{<<"directory">>, <<"reg_success">>}]}
		    ]).
-define(BINDINGS, [{registrations, []}]).

-include("ecallmgr.hrl").

%%%===================================================================
%%% API
%%%===================================================================

%%--------------------------------------------------------------------
%% @doc
%% Starts the server
%%
%% @spec start_link() -> {ok, Pid} | ignore | {error, Error}
%% @end
%%--------------------------------------------------------------------
start_link() ->
    gen_listener:start_link(?MODULE, [{responders, ?RESPONDERS}
				      ,{bindings, ?BINDINGS}
				     ], []).

-spec lookup/3 :: (Realm, User, Fields) -> proplist() | {error, timeout} when
      Realm :: binary(),
      User :: binary(),
      Fields :: [binary(),...].
lookup(Realm, User, Fields) ->
    {ok, Srv} = ecallmgr_sup:registrar_proc(),
    gen_server:call(Srv, {lookup, Realm, User, Fields}).

-spec handle_req/2 :: (json_object(), proplist()) -> no_return().
handle_req(JObj, _Props) ->
    {ok, Cache} = ecallmgr_sup:cache_proc(),
    User = wh_json:get_value(<<"Username">>, JObj),
    Realm = wh_json:get_value(<<"Realm">>, JObj),
    ?LOG_SYS("Received successful reg for ~s@~s, erasing cache", [User, Realm]),
    wh_cache:erase_local(Cache, cache_key(Realm, User)).

%%%===================================================================
%%% gen_server callbacks
%%%===================================================================

%%--------------------------------------------------------------------
%% @private
%% @doc
%% Initializes the server
%%
%% @spec init(Args) -> {ok, State} |
%%                     {ok, State, Timeout} |
%%                     ignore |
%%                     {stop, Reason}
%% @end
%%--------------------------------------------------------------------
init([]) ->
    ?LOG_SYS("Ecallmgr Registrar starting"),
    {ok, ok}.

%%--------------------------------------------------------------------
%% @private
%% @doc
%% Handling call messages
%%
%% @spec handle_call(Request, From, State) ->
%%                                   {reply, Reply, State} |
%%                                   {reply, Reply, State, Timeout} |
%%                                   {noreply, State} |
%%                                   {noreply, State, Timeout} |
%%                                   {stop, Reason, Reply, State} |
%%                                   {stop, Reason, State}
%% @end
%%--------------------------------------------------------------------
handle_call({lookup, Realm, User, Fields}, From, State) ->
    spawn(fun() -> gen_server:reply(From, lookup_reg(Realm, User, Fields)) end),
    {noreply, State}.

%%--------------------------------------------------------------------
%% @private
%% @doc
%% Handling cast messages
%%
%% @spec handle_cast(Msg, State) -> {noreply, State} |
%%                                  {noreply, State, Timeout} |
%%                                  {stop, Reason, State}
%% @end
%%--------------------------------------------------------------------
handle_cast(_Msg, State) ->
    {noreply, State}.

%%--------------------------------------------------------------------
%% @private
%% @doc
%% Handling all non call/cast messages
%%
%% @spec handle_info(Info, State) -> {noreply, State} |
%%                                   {noreply, State, Timeout} |
%%                                   {stop, Reason, State}
%% @end
%%--------------------------------------------------------------------

handle_info({cache_registrations, Realm, User, RegFields}, State) ->
    ?LOG_SYS("Storing registration information for ~s@~s", [User, Realm]),
    {ok, Cache} = ecallmgr_sup:cache_proc(),
<<<<<<< HEAD
    wh_cache:store_local(Cache, cache_key(Realm, User), RegFields
			 ,wh_util:to_integer(props:get_value(<<"Expires">>, RegFields, 300)) %% 5 minute default
			),
=======
    wh_cache:store_local(Cache, {ecall_registrar, Realm, User}, RegFields
		   ,wh_util:to_integer(props:get_value(<<"Expires">>, RegFields, 300)) %% 5 minute default
		  ),
    {noreply, State, hibernate};

handle_info({_, #amqp_msg{payload=Payload}}, State) ->
    spawn(fun() ->
		  JObj = mochijson2:decode(Payload),
		  User = wh_json:get_value(<<"Username">>, JObj),
		  Realm = wh_json:get_value(<<"Realm">>, JObj),
		  ?LOG_SYS("Received successful reg for ~s@~s, erasing cache", [User, Realm]),
                  {ok, Cache} = ecallmgr_sup:cache_proc(),
		  wh_cache:erase_local(Cache, {ecall_registrar, Realm, User})
	  end),

    {noreply, State, hibernate};

handle_info(timeout, #state{is_amqp_up=false}=State) ->
    ?LOG_SYS("AMQP is down, trying"),
    {noreply, State#state{is_amqp_up=is_binary(start_amqp())}, 1000};
handle_info(timeout, #state{is_amqp_up=true}=State) ->
    ?LOG_SYS("AMQP is up, back to good"),
>>>>>>> 42a0e776
    {noreply, State};

handle_info(_Info, State) ->
    ?LOG_SYS("Unhandled message: ~p", [_Info]),
    {noreply, State}.

handle_event(_, _) ->
    {reply, []}.

%%--------------------------------------------------------------------
%% @private
%% @doc
%% This function is called by a gen_server when it is about to
%% terminate. It should be the opposite of Module:init/1 and do any
%% necessary cleaning up. When it returns, the gen_server terminates
%% with Reason. The return value is ignored.
%%
%% @spec terminate(Reason, State) -> void()
%% @end
%%--------------------------------------------------------------------
terminate(_Reason, _State) ->
    ok.

%%--------------------------------------------------------------------
%% @private
%% @doc
%% Convert process state when code is changed
%%
%% @spec code_change(OldVsn, State, Extra) -> {ok, NewState}
%% @end
%%--------------------------------------------------------------------
code_change(_OldVsn, State, _Extra) ->
    {ok, State}.

%%%===================================================================
%%% Internal functions
%%%===================================================================
%% Returns a proplist with the keys corresponding to the elements of Fields
-spec lookup_reg/3 :: (Realm, User, Fields) -> proplist() | {'error', 'timeout'} when
      Realm :: binary(),
      User :: binary(),
      Fields :: [binary(),...].
lookup_reg(Realm, User, Fields) ->
    ?LOG_SYS("Looking up registration information for ~s@~s", [User, Realm]),
    {ok, Cache} = ecallmgr_sup:cache_proc(),
    FilterFun = fun({K, _}=V, Acc) ->
			case lists:member(K, Fields) of
			    true -> [V | Acc];
			    false -> Acc
			end
		end,
<<<<<<< HEAD
    case wh_cache:fetch(cache_key(Realm, User)) of
=======
    case wh_cache:fetch_local(Cache, {ecall_registrar, Realm, User}) of
>>>>>>> 42a0e776
	{error, not_found} ->
	    ?LOG_SYS("Valid cached registration not found, querying whapps"),
	    RegProp = [{<<"Username">>, User}
		       ,{<<"Realm">>, Realm}
		       ,{<<"Fields">>, []}
		       | wh_api:default_headers(<<>>, <<"directory">>, <<"reg_query">>, <<"ecallmgr">>, <<>>) ],
	    try
		case ecallmgr_amqp_pool:reg_query(RegProp, 1000) of
		    {ok, RegJObj} ->
			true = wh_api:reg_query_resp_v(RegJObj),

			RegFields = wh_json:to_proplist(wh_json:get_value(<<"Fields">>, RegJObj, wh_json:new())),
			?SERVER ! {cache_registrations, Realm, User, RegFields},

			?LOG_SYS("Received registration information"),
			lists:foldr(FilterFun, [], RegFields);
		    timeout ->
			?LOG_SYS("Looking up registration timed out"),
			{error, timeout}
		end
	    catch
		_:_ ->
		    ?LOG_SYS("Looking up registration threw exception"),
		    {error, timeout}
	    end;
	{ok, RegFields} ->
	    ?LOG_SYS("Found cached registration information"),
	    lists:foldr(FilterFun, [], RegFields)
    end.

cache_key(Realm, User) ->
    {?MODULE, Realm, User}.<|MERGE_RESOLUTION|>--- conflicted
+++ resolved
@@ -118,38 +118,13 @@
 %%                                   {stop, Reason, State}
 %% @end
 %%--------------------------------------------------------------------
-
 handle_info({cache_registrations, Realm, User, RegFields}, State) ->
     ?LOG_SYS("Storing registration information for ~s@~s", [User, Realm]),
     {ok, Cache} = ecallmgr_sup:cache_proc(),
-<<<<<<< HEAD
+
     wh_cache:store_local(Cache, cache_key(Realm, User), RegFields
 			 ,wh_util:to_integer(props:get_value(<<"Expires">>, RegFields, 300)) %% 5 minute default
 			),
-=======
-    wh_cache:store_local(Cache, {ecall_registrar, Realm, User}, RegFields
-		   ,wh_util:to_integer(props:get_value(<<"Expires">>, RegFields, 300)) %% 5 minute default
-		  ),
-    {noreply, State, hibernate};
-
-handle_info({_, #amqp_msg{payload=Payload}}, State) ->
-    spawn(fun() ->
-		  JObj = mochijson2:decode(Payload),
-		  User = wh_json:get_value(<<"Username">>, JObj),
-		  Realm = wh_json:get_value(<<"Realm">>, JObj),
-		  ?LOG_SYS("Received successful reg for ~s@~s, erasing cache", [User, Realm]),
-                  {ok, Cache} = ecallmgr_sup:cache_proc(),
-		  wh_cache:erase_local(Cache, {ecall_registrar, Realm, User})
-	  end),
-
-    {noreply, State, hibernate};
-
-handle_info(timeout, #state{is_amqp_up=false}=State) ->
-    ?LOG_SYS("AMQP is down, trying"),
-    {noreply, State#state{is_amqp_up=is_binary(start_amqp())}, 1000};
-handle_info(timeout, #state{is_amqp_up=true}=State) ->
-    ?LOG_SYS("AMQP is up, back to good"),
->>>>>>> 42a0e776
     {noreply, State};
 
 handle_info(_Info, State) ->
@@ -201,11 +176,8 @@
 			    false -> Acc
 			end
 		end,
-<<<<<<< HEAD
-    case wh_cache:fetch(cache_key(Realm, User)) of
-=======
-    case wh_cache:fetch_local(Cache, {ecall_registrar, Realm, User}) of
->>>>>>> 42a0e776
+
+    case wh_cache:fetch(Cache, cache_key(Realm, User)) of
 	{error, not_found} ->
 	    ?LOG_SYS("Valid cached registration not found, querying whapps"),
 	    RegProp = [{<<"Username">>, User}
