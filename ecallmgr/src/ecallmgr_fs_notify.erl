%%%-------------------------------------------------------------------
%%% @copyright (C) 2012, VoIP, INC
%%% @doc
%%% Notify-type requests, like MWI updates, received and processed here
%%% @end
%%% @contributors
%%%    Karl Anderson
%%%-------------------------------------------------------------------
-module(ecallmgr_fs_notify).

-behaviour(gen_listener).

-export([start_link/1, start_link/2]).
-export([presence_update/2]).
-export([mwi_update/2]).
-export([relay_presence/4]).
-export([publish_presence_event/3]).
-export([process_message_query_event/2]).
-export([init/1
         ,handle_call/3
         ,handle_cast/2
         ,handle_info/2
         ,handle_event/2
         ,terminate/2
         ,code_change/3
        ]).

-record(state, {node :: atom()
                        ,options :: proplist()}).

-define(SERVER, ?MODULE).
-define(MWI_BODY, "Messages-Waiting: ~s\r\nMessage-Account: sip:~s\r\nVoice-Message: ~b/~b (~b/~b)\r\n\r\n").

-define(RESPONDERS, [{{?MODULE, mwi_update}, [{<<"notification">>, <<"mwi">>}]}
                     ,{{?MODULE, presence_update}, [{<<"notification">>, <<"presence_update">>}]}
                    ]).
-define(BINDINGS, [{notifications, [{restrict_to, [mwi_update, presence_update]}]}]).
-define(QUEUE_NAME, <<"ecallmgr_notify">>).
-define(QUEUE_OPTIONS, [{exclusive, false}]).
-define(CONSUME_OPTIONS, [{exclusive, false}]).

-include("ecallmgr.hrl").

%%%===================================================================
%%% API
%%%===================================================================

%%--------------------------------------------------------------------
%% @doc
%% Starts the server
%% @end
%%--------------------------------------------------------------------
-spec start_link/1 :: (atom()) -> startlink_ret().
-spec start_link/2 :: (atom(), wh_proplist()) -> startlink_ret().

start_link(Node) ->
    start_link(Node, []).

start_link(Node, Options) ->
    gen_listener:start_link(?MODULE
                            ,[{responders, ?RESPONDERS}
                              ,{bindings, ?BINDINGS}
                              ,{queue_name, ?QUEUE_NAME}
                              ,{queue_options, ?QUEUE_OPTIONS}
                              ,{consume_options, ?CONSUME_OPTIONS}
                              ,{basic_qos, 1}
                             ]
                            ,[Node, Options]).

-spec presence_update/2 :: (wh_json:json_object(), proplist()) -> 'ok'.
presence_update(JObj, Props) ->
    PresenceId = wh_json:get_value(<<"Presence-ID">>, JObj),
    Event = case wh_json:get_value(<<"State">>, JObj) of
                undefined ->
                    case ecallmgr_fs_nodes:channel_match_presence(PresenceId) of
                        [] ->
                            create_presence_in(PresenceId, "Available", undefined, wh_json:new());
                        [{CallId, _}|_] ->
                            Channel = wh_json:set_values([{<<"Channel-State">>, <<"CS_EXECUTE">>}
                                                          ,{<<"Call-ID">>, CallId}
                                                         ], wh_json:new()),
                            create_presence_in(PresenceId, "answered", "confirmed", Channel)
                    end;
                <<"early">> -> create_presence_in(PresenceId, "CS_ROUTING", "early", JObj);
                <<"confirmed">> -> create_presence_in(PresenceId, "CS_ROUTING", "confirmed", JObj);
                <<"answered">> -> create_presence_in(PresenceId, "answered", "confirmed", JObj);
                <<"terminated">> -> create_presence_in(PresenceId, "CS_ROUTING", "terminated", JObj);
                _ -> create_presence_in(PresenceId, "Available", undefined, wh_json:new())
            end,
    Node = props:get_value(node, Props),
    lager:debug("sending presence in event to ~p", [Node]),
    ok = freeswitch:sendevent(Node, 'PRESENCE_IN', [{"Distributed-From", wh_util:to_list(Node)} | Event]).

-spec mwi_update/2 :: (wh_json:json_object(), proplist()) -> no_return().
mwi_update(JObj, _Props) ->
    _ = wh_util:put_callid(JObj),
    true = wapi_notifications:mwi_update_v(JObj),
    Username = wh_json:get_value(<<"Notify-User">>, JObj),
    Realm  = wh_json:get_value(<<"Notify-Realm">>, JObj),
    case get_endpoint(Username, Realm) of
        {error, _R} ->
            lager:debug("MWI update error ~s while fetching contact for ~s@~s", [_R, Username, Realm]);
        Endpoint ->
            NewMessages = wh_json:get_integer_value(<<"Messages-New">>, JObj, 0),
            Body = io_lib:format(?MWI_BODY, [case NewMessages of 0 -> "no"; _ -> "yes" end
                                             ,<<Username/binary, "@", Realm/binary>>
                                                 ,NewMessages
                                             ,wh_json:get_integer_value(<<"Messages-Saved">>, JObj, 0)
                                             ,wh_json:get_integer_value(<<"Messages-Urgent">>, JObj, 0)
                                             ,wh_json:get_integer_value(<<"Messages-Urgent-Saved">>, JObj, 0)
                                            ]),
            lager:debug("created mwi notify body ~s", [Body]),
            Headers = [{"profile", ?DEFAULT_FS_PROFILE}
                       ,{"to-uri", Endpoint}
                       ,{"from-uri", "sip:2600hz@2600hz.com"}
                       ,{"event-str", "message-summary"}
                       ,{"content-type", "application/simple-message-summary"}
                       ,{"content-length", wh_util:to_list(length(Body))}
                       ,{"body", lists:flatten(Body)}
                      ],
            {ok, Node} = ecallmgr_registrar:endpoint_node(Realm, Username),
            Resp = freeswitch:sendevent(Node, 'NOTIFY', Headers),
            lager:debug("sent MWI update to '~s@~s' via ~s: ~p", [Username, Realm, Node, Resp])
    end.

%%%===================================================================
%%% gen_server callbacks
%%%===================================================================

%%--------------------------------------------------------------------
%% @private
%% @doc
%% Initializes the server
%% @end
%%--------------------------------------------------------------------
init([Node, Options]) ->
    put(callid, Node),
    process_flag(trap_exit, true),
    lager:debug("starting new ecallmgr notify process"),
    gproc:reg({p, l, fs_notify}),
    case ecallmgr_config:get(<<"distribute_presence">>, true) of
        false -> ok;
        true ->
            ok = freeswitch:event(Node, ['PRESENCE_IN', 'PRESENCE_OUT', 'PRESENCE_PROBE']),
            gproc:reg({p, l, {call_event, Node, <<"PRESENCE_IN">>}}),
            gproc:reg({p, l, {call_event, Node, <<"PRESENCE_OUT">>}}),
            gproc:reg({p, l, {call_event, Node, <<"PRESENCE_PROBE">>}}),
            lager:debug("bound to presence events on node ~s", [Node])
    end,
    case ecallmgr_config:get(<<"distribute_message_query">>, false) of
        false -> ok;
        true ->
            ok = freeswitch:event(Node, ['MESSAGE_QUERY']),
            gproc:reg({p, l, {call_event, Node, <<"MESSAGE_QUERY">>}}),
            lager:debug("bound to message_query events on node ~s", [Node])
    end,
    {ok, #state{node=Node, options=Options}}.

%%--------------------------------------------------------------------
%% @private
%% @doc
%% Handling call messages
%%
%% @spec handle_call(Request, From, State) ->
%%                                   {reply, Reply, State} |
%%                                   {reply, Reply, State, Timeout} |
%%                                   {noreply, State} |
%%                                   {noreply, State, Timeout} |
%%                                   {stop, Reason, Reply, State} |
%%                                   {stop, Reason, State}
%% @end
%%--------------------------------------------------------------------
handle_call(_Request, _From, State) ->
    {reply, {error, not_implemented}, State}.

%%--------------------------------------------------------------------
%% @private
%% @doc
%% Handling cast messages
%%
%% @spec handle_cast(Msg, State) -> {noreply, State} |
%%                                  {noreply, State, Timeout} |
%%                                  {stop, Reason, State}
%% @end
%%--------------------------------------------------------------------
handle_cast(_Msg, State) ->
    {noreply, State}.

%%--------------------------------------------------------------------
%% @private
%% @doc
%% Handling all non call/cast messages
%%
%% @spec handle_info(Info, State) -> {noreply, State} |
%%                                   {noreply, State, Timeout} |
%%                                   {stop, Reason, State}
%% @end
%%--------------------------------------------------------------------
<<<<<<< HEAD
handle_info({event, [_ | Data]}, #state{node=Node}=State) ->
    case props:get_value(<<"Event-Name">>, Data) of
        <<"PRESENCE_", _/binary>> = EvtName ->
            _ = wh_util:put_callid(Data),
            ShouldDistribute = ecallmgr_config:get(<<"distribute_presence">>, true),
            ShouldDistribute andalso process_presence_event(EvtName, Data, Node),
            {noreply, State, hibernate};
        <<"MESSAGE_QUERY">> ->
            _ = wh_util:put_callid(Data),
            process_message_query_event(Data, Node),
=======
handle_info({event, [_ | Props]}, #state{node=Node}=State) ->
    case props:get_value(<<"Event-Name">>, Props) of
        <<"PRESENCE_PROBE">> ->
            To = props:get_value(<<"to">>, Props, <<"noname@nodomain">>),
            From = props:get_value(<<"from">>, Props, <<"noname@nodomain">>),
            Key = wh_util:to_hex_binary(crypto:md5(<<To/binary, "|", From/binary>>)),
            Expires = ecallmgr_util:get_expires(Props),
            lager:debug("sip subscription from '~s' subscribing to '~s' via node '~s' for ~ps", [From, To, Node, Expires]),
            ets:insert(sip_subscriptions, #sip_subscription{key=Key
                                                            ,to=To
                                                            ,from=From
                                                            ,node=Node
                                                            ,expires=Expires
                                                           }),
            spawn_link(?MODULE, publish_presence_event, [<<"PRESENCE_PROBE">>, Props, Node]),
            {noreply, State, hibernate};
        <<"PRESENCE_IN">> ->
            case props:get_value(<<"Distributed-From">>, Props) of
                undefined ->
                    PresenceId = props:get_value(<<"Channel-Presence-ID">>, Props,
                                                 props:get_value(<<"from">>, Props)),
                    spawn_link(?MODULE, relay_presence, ['PRESENCE_IN', PresenceId, Props, Node]);
                _Else -> ok
            end,
            {noreply, State, hibernate};
        <<"PRESENCE_OUT">> ->
            case props:get_value(<<"Distributed-From">>, Props) of
                undefined ->
                    PresenceId = props:get_value(<<"to">>, Props),
                    spawn_link(?MODULE, relay_presence, ['PRESENCE_OUT', PresenceId, Props, Node]);
                _Else -> ok
            end,
            {noreply, State, hibernate};
        <<"MESSAGE_QUERY">> ->
            spawn_link(?MODULE, process_message_query_event, [Props, Node]),
>>>>>>> 3a7de120
            {noreply, State, hibernate};
        _ ->
            {noreply, State}
    end;
handle_info(_Info, State) ->
    {noreply, State}.

%%--------------------------------------------------------------------
%% @private
%% @doc
%% Allows listener to pass options to handlers
%%
%% @spec handle_event(JObj, State) -> {reply, Options}
%% @end
%%--------------------------------------------------------------------
handle_event(_JObj, #state{node=Node}) ->
    {reply, [{node, Node}]}.

%%--------------------------------------------------------------------
%% @private
%% @doc
%% This function is called by a gen_server when it is about to
%% terminate. It should be the opposite of Module:init/1 and do any
%% necessary cleaning up. When it returns, the gen_server terminates
%% with Reason. The return value is ignored.
%%
%% @spec terminate(Reason, State) -> void()
%% @end
%%--------------------------------------------------------------------
terminate(_Reason, _State) ->
    lager:debug("ecallmgr notify ~p termination", [_Reason]),
    ok.

%%--------------------------------------------------------------------
%% @private
%% @doc
%% Convert process state when code is changed
%%
%% @spec code_change(OldVsn, State, Extra) -> {ok, NewState}
%% @end
%%--------------------------------------------------------------------
code_change(_OldVsn, State, _Extra) ->
    {ok, State}.

%%%===================================================================
%%% Internal functions
%%%===================================================================

%%--------------------------------------------------------------------
%% @private
%% @doc
%% Request the current registration contact string for the user/realm
%% replacing everything before the first '@' with:
%% 'sip:{User}'
%% @end
%%--------------------------------------------------------------------
-spec get_endpoint/2 :: (ne_binary(), ne_binary()) -> {'error', 'timeout'} | nonempty_string().
get_endpoint(Username, Realm) ->
    case ecallmgr_registrar:lookup_contact(Realm, Username) of
        {ok, Contact} ->
            RURI = binary:replace(re:replace(Contact, "^[^\@]+", Username, [{return, binary}]), <<">">>, <<"">>),
            wh_util:to_list(<<"sip:", (RURI)/binary>>);
        {error, timeout}=E ->
            E
    end.

-spec create_presence_in/4 :: (ne_binary(), undefined | string(), undefined | string(), wh_json:json_object()) -> proplist().
create_presence_in(PresenceId, Status, State, JObj) ->
    lager:debug("creating presence in event for '~s' with status ~s and state ~s", [PresenceId, Status, State]),
    [KV || {_, V}=KV <- [{"unique-id", wh_json:get_string_value(<<"Call-ID">>, JObj)}
                         ,{"channel-state", wh_json:get_string_value(<<"Channel-State">>, JObj, State)}
                         ,{"answer-state", wh_util:to_list(State)}
                         ,{"proto", "any"}
                         ,{"login", "src/mod/event_handlers/mod_erlang_event/handle_msg.c"}
                         ,{"from", wh_util:to_list(PresenceId)}
                         ,{"rpid", "unknown"}
                         ,{"status", wh_util:to_list(Status)}
                         ,{"event_type", "presence"}
                         ,{"alt_event_type", "dialog"}
                         ,{"presence-call-direction", "outbound"}
                        ]
               ,V =/= undefined
    ].

-spec publish_presence_event/3 :: (ne_binary(), proplist(), ne_binary() | atom()) -> 'ok'.
publish_presence_event(EventName, Props, Node) ->
    From = props:get_value(<<"from">>, Props, <<"nouser@nodomain">>),
    To = props:get_value(<<"to">>, Props, <<"nouser@nodomain">>),
    [FromUser, FromRealm] = binary:split(From, <<"@">>),
    [ToUser, ToRealm] = binary:split(To, <<"@">>),
    Req = [{<<"From">>, From}
           ,{<<"From-User">>, FromUser}
           ,{<<"From-Realm">>, FromRealm}
           ,{<<"To">>, To}
           ,{<<"To-User">>, ToUser}
           ,{<<"To-Realm">>, ToRealm}
           ,{<<"Node">>, wh_util:to_binary(Node)}
           ,{<<"Expires">>, props:get_value(<<"expires">>, Props)}
           ,{<<"Subscription-Call-ID">>, props:get_value(<<"sub-call-id">>, Props)}
           ,{<<"Subscription-Type">>, props:get_value(<<"alt_event_type">>, Props)}
           ,{<<"Subscription">>, props:get_value(<<"proto-specific-event-name">>, Props)}
           | wh_api:default_headers(<<>>, <<"notification">>, wh_util:to_lower_binary(EventName), ?APP_NAME, ?APP_VERSION)
          ],
    wapi_notifications:publish_presence_probe(Req).

-spec relay_presence/4 :: (atom(), ne_binary(), proplist(), atom()) -> term().
relay_presence(EventName, PresenceId, Props, Node) ->
    Match = #sip_subscription{key='_'
                              ,to=PresenceId
                              ,from='_'
                              ,node='$1'
                              ,expires='_'
                              ,timestamp='_'
                             },
    Subs = lists:concat(ets:match(sip_subscriptions, Match)),
    Headers = [{"Distributed-From", wh_util:to_list(Node)}
               |[{wh_util:to_list(K), wh_util:to_list(V)}
                 || {K, V} <- lists:foldr(fun(Header, Prop) ->
                                                  proplists:delete(Header, Prop)
                                          end, Props, ?FS_DEFAULT_HDRS)
                ]
              ],
    [begin
         lager:debug("relay presence event from '~s' to '~s'", [Node, Switch]),
         freeswitch:sendevent(Switch, EventName, Headers)
     end
     || Switch <- sets:to_list(sets:del_element(Node, sets:from_list(Subs)))
    ].

-spec process_message_query_event/2 :: (proplist(), atom()) -> 'ok'.
process_message_query_event(Data, Node) ->
    MessageAccount = props:get_value(<<"Message-Account">>, Data),
    case re:run(MessageAccount, <<"(?:sip:)?(.*)@(.*)$">>, [{capture, all, binary}]) of
        {match, [_, Username, Realm]} ->
            lager:debug("publishing message query for ~s@~s", [Username, Realm]),
            Query = [{<<"Username">>, Username}
                     ,{<<"Realm">>, Realm}
                     ,{<<"Call-ID">>, props:get_value(<<"VM-Call-ID">>, Data)}
                     ,{<<"Node">>, wh_util:to_binary(Node)}
                     | wh_api:default_headers(?APP_NAME, ?APP_VERSION)
                    ],
            wapi_notifications:publish_mwi_query(Query),
            ok;
        _Else ->
            lager:debug("unknown message query format: ~p", [MessageAccount]),
            ok
    end.<|MERGE_RESOLUTION|>--- conflicted
+++ resolved
@@ -196,18 +196,6 @@
 %%                                   {stop, Reason, State}
 %% @end
 %%--------------------------------------------------------------------
-<<<<<<< HEAD
-handle_info({event, [_ | Data]}, #state{node=Node}=State) ->
-    case props:get_value(<<"Event-Name">>, Data) of
-        <<"PRESENCE_", _/binary>> = EvtName ->
-            _ = wh_util:put_callid(Data),
-            ShouldDistribute = ecallmgr_config:get(<<"distribute_presence">>, true),
-            ShouldDistribute andalso process_presence_event(EvtName, Data, Node),
-            {noreply, State, hibernate};
-        <<"MESSAGE_QUERY">> ->
-            _ = wh_util:put_callid(Data),
-            process_message_query_event(Data, Node),
-=======
 handle_info({event, [_ | Props]}, #state{node=Node}=State) ->
     case props:get_value(<<"Event-Name">>, Props) of
         <<"PRESENCE_PROBE">> ->
@@ -243,7 +231,6 @@
             {noreply, State, hibernate};
         <<"MESSAGE_QUERY">> ->
             spawn_link(?MODULE, process_message_query_event, [Props, Node]),
->>>>>>> 3a7de120
             {noreply, State, hibernate};
         _ ->
             {noreply, State}
